.PHONY: install-web
install-web:
	cd ./packages/web/ && npm install

.PHONY: run-web
run-web:
	cd ./packages/web/ && npm run start

.PHONY: run-dev
run-dev:
	cd ./packages/web/ && npm run dev

.PHONY: run-prod
run-prod:
	cd ./packages/web/ && npm run prod

.PHONY: run-api
run-api:
	cd ./packages/api/ && go run main.go

.PHONY: lint
lint:
	cd ./packages/web/ \
	&& npm run lint || true \
	&& npm run lint:fix \
	&& npm run format

.PHONY: install-hooks
install-hooks:
	npm install; \
	npm run prepare; \

.PHONY: post-osx
post-osx:
	./install_osx.sh --post

.PHONY: post-wsl
post-wsl:
	./install_wsl.sh --post

.PHONY: install-code-plugins
install-code-plugins:
	code --install-extension aaron-bond.better-comments \
	code --install-extension dbaeumer.vscode-eslint \
	code --install-extension esbenp.prettier-vscode \
	code --install-extension golang.Go


.PHONY: install-gum
install-gum:
	go install github.com/charmbracelet/gum@latest

.PHONY: install-air
install-air:
	go install github.com/cosmtrek/air@latest

.PHONY: reload-api
reload-api:
	cd packages/api && bash ./reload.sh

.SILENT: gum
gum:
	bash ./cli.sh

.PHONY: install-env
install-env:
	cp -n .env.sample .env; \
	ln -sf ${PWD}/.env ${PWD}/packages/web/.env.development; \
	ln -sf ${PWD}/.env ${PWD}/packages/api/.env; \
	ln -sf ${PWD}/.env ${PWD}/packages/services/url_shortener/.env; \
	ln -sf ${PWD}/.env ${PWD}/packages/py-api/.env; \
	ln -sf ${PWD}/.env ${PWD}/packages/services/questionnaire;

.PHONY: install-python
install-python:
	if [ $(shell uname -s) = Linux ]; \
	then \
		echo 'export PATH="/$(shell whoami)/.local/bin:$$PATH"' >> ~/.zshrc; \
		curl -sSL https://install.python-poetry.org | python3 - ;\
		cd ./packages/py-api && \
		PATH=/$(shell whoami)/.local/bin:$$PATH poetry install; \
	else \
		echo 'export PATH="/Users/$(shell whoami)/.local/bin:$$PATH"' >> ~/.zshrc; \
		curl -sSL https://install.python-poetry.org | python3 - ;\
		cd ./packages/py-api && \
		PATH=/Users/$(shell whoami)/.local/bin:$$PATH poetry install; \
	fi \

	echo "Please, reload your shell!"

.PHONY: run-py-api
run-py-api:
	cd packages/py-api && poetry run start

<<<<<<< HEAD
.PHONY: install-signed-certs
install-signed-certs:
	cp data/certs/local.crt data/certs/devenv.crt
	cp data/certs/local.key data/certs/devenv.key
=======
.PHONY: run-nginx
run-nginx:
	cd nginx && docker-compose up --build

.PHONY: run-rust-api
run-rust-api:
	cd packages/services/url_shortener && make watch

.PHONY: run-svelte-quest
run-svelte-quest:
	cd packages/services/questionnaire && npm run dev -- --open
>>>>>>> 84261dd2
<|MERGE_RESOLUTION|>--- conflicted
+++ resolved
@@ -92,12 +92,11 @@
 run-py-api:
 	cd packages/py-api && poetry run start
 
-<<<<<<< HEAD
 .PHONY: install-signed-certs
 install-signed-certs:
 	cp data/certs/local.crt data/certs/devenv.crt
 	cp data/certs/local.key data/certs/devenv.key
-=======
+
 .PHONY: run-nginx
 run-nginx:
 	cd nginx && docker-compose up --build
@@ -108,5 +107,4 @@
 
 .PHONY: run-svelte-quest
 run-svelte-quest:
-	cd packages/services/questionnaire && npm run dev -- --open
->>>>>>> 84261dd2
+	cd packages/services/questionnaire && npm run dev -- --open