.PHONY: install-web
install-web:
	cd ./packages/web/ && npm install

.PHONY: run-web
run-web:
	cd ./packages/web/ && npm run start

.PHONY: run-dev
run-dev:
	cd ./packages/web/ && npm run dev

.PHONY: run-prod
run-prod:
	cd ./packages/web/ && npm run prod

.PHONY: run-api
run-api:
	cd ./packages/api/ && go run main.go

.PHONY: lint
lint:
	cd ./packages/web/ \
	&& npm run lint || true \
	&& npm run lint:fix \
	&& npm run format

.PHONY: install-hooks
install-hooks:
	npm install; \
	npm run prepare; \

.PHONY: post-osx
post-osx:
	./install_osx.sh --post

.PHONY: post-wsl
post-wsl:
	./install_wsl.sh --post

.PHONY: install-code-plugins
install-code-plugins:
	code --install-extension aaron-bond.better-comments \
	code --install-extension dbaeumer.vscode-eslint \
	code --install-extension esbenp.prettier-vscode \
	code --install-extension golang.Go


.PHONY: install-gum
install-gum:
	go install github.com/charmbracelet/gum@latest

.PHONY: install-air
install-air:
	go install github.com/cosmtrek/air@latest

.PHONY: reload-api
reload-api:
	cd packages/api && bash ./reload.sh

.SILENT: gum
gum:
	bash ./cli.sh

.PHONY: install-env
install-env:
	cp -n .env.sample .env; \
	ln -sf ${PWD}/.env ${PWD}/packages/web/.env.development; \
	ln -sf ${PWD}/.env ${PWD}/packages/api/.env; \
	ln -sf ${PWD}/.env ${PWD}/packages/services/mailer_service/.env;  \
	ln -sf ${PWD}/.env ${PWD}/packages/services/object_uploader_service/.env; \
	ln -sf ${PWD}/.env ${PWD}/packages/services/url_shortener/.env;

.PHONY: install-python
install-python:
	if [ $(shell uname -s) = Linux ]; \
	then \
		echo 'export PATH="/$(shell whoami)/.local/bin:$$PATH"' >> ~/.zshrc; \
		curl -sSL https://install.python-poetry.org | python3 - ;\
		cd ./packages/py-api && \
		PATH=/$(shell whoami)/.local/bin:$$PATH poetry install; \
	else \
		echo 'export PATH="/Users/$(shell whoami)/.local/bin:$$PATH"' >> ~/.zshrc; \
		curl -sSL https://install.python-poetry.org | python3 - ;\
		cd ./packages/py-api && \
		PATH=/Users/$(shell whoami)/.local/bin:$$PATH poetry install; \
	fi \

<<<<<<< HEAD
	curl -sSL https://install.python-poetry.org | python3 -
	echo "Please, reload your shell!"

.PHONY: run-py-api
run-py-api:
	cd packages/py-api && poetry run start
=======
	@echo -e "\nPlease, reload your shell!"
>>>>>>> 6639c5fc
<|MERGE_RESOLUTION|>--- conflicted
+++ resolved
@@ -86,13 +86,8 @@
 		PATH=/Users/$(shell whoami)/.local/bin:$$PATH poetry install; \
 	fi \
 
-<<<<<<< HEAD
-	curl -sSL https://install.python-poetry.org | python3 -
 	echo "Please, reload your shell!"
 
 .PHONY: run-py-api
 run-py-api:
-	cd packages/py-api && poetry run start
-=======
-	@echo -e "\nPlease, reload your shell!"
->>>>>>> 6639c5fc
+	cd packages/py-api && poetry run start