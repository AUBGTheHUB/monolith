## MONGO DB
MONGOURI=

## API - ENVIRONMENT STATE (check readme for BEARER-TOKEN)
<<<<<<< HEAD
IS_OFFLINE=false
IS_PROD=false
=======
IS_OFFLINE=true
IS_LOCAL_COMPOSE=true
ENABLE_ANALYTICS=false
>>>>>>> 3945ff11
IS_TEST=false  # this takes precedence over IS_OFFLINE

## OBJECT UPLOADER
AWS_PUB_KEY=
AWS_PRIV_KEY=
AWS_BUCKET_NAME=

## MAILER SERVICE
HUB_MAIL=
HUB_PSW=

## QUESTIONNAIRE
BEARER_TOKEN="OFFLINE_TOKEN"
LEAKED_TOKEN="LEAKED_TOKEN"

# ---------------------------------------------------------------

DOCK_ENV="LOCAL" # env dependant
HUB_MAIL_PASSWORD='' # constant
HUB_MAIL_USERNAME='' # constant
HUB_API_URL='https://localhost/api/validate' # env dependant
HUB_WEB_URL='https://localhost/' # env dependant
HUB_PY_API_URL='https://localhost/v2/health'
HUB_URL_SHORTENER="'https://localhost/s/mono"
HUB_MAIL_RECEIVER='dev@thehub-aubg.com' # constant
HUB_DOMAIN='localhost' # env dependant
DISCORD_WH=''

COMPOSE_DOCKER_CLI_BUILD=1
DOCKER_BUILDKIT=1<|MERGE_RESOLUTION|>--- conflicted
+++ resolved
@@ -2,14 +2,8 @@
 MONGOURI=
 
 ## API - ENVIRONMENT STATE (check readme for BEARER-TOKEN)
-<<<<<<< HEAD
-IS_OFFLINE=false
-IS_PROD=false
-=======
 IS_OFFLINE=true
-IS_LOCAL_COMPOSE=true
 ENABLE_ANALYTICS=false
->>>>>>> 3945ff11
 IS_TEST=false  # this takes precedence over IS_OFFLINE
 
 ## OBJECT UPLOADER
