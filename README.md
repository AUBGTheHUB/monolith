# @AUBGTheHUB's Single-Page Application

[![Integration Tests](https://github.com/AUBGTheHUB/spa-website-2022/actions/workflows/integration_tests.yml/badge.svg)](https://github.com/AUBGTheHUB/spa-website-2022/actions/workflows/integration_tests.yml)

[![Build Frontend](https://github.com/AUBGTheHUB/spa-website-2022/actions/workflows/build_frontend.yml/badge.svg)](https://github.com/AUBGTheHUB/spa-website-2022/actions/workflows/build_frontend.yml)

[![Notify Discord - New Issue](https://github.com/AUBGTheHUB/spa-website-2022/actions/workflows/discord_issue.yml/badge.svg)](https://github.com/AUBGTheHUB/spa-website-2022/actions/workflows/discord_issue.yml)

[![Notify Discord - New PR](https://github.com/AUBGTheHUB/spa-website-2022/actions/workflows/discord_pr.yml/badge.svg)](https://github.com/AUBGTheHUB/spa-website-2022/actions/workflows/discord_pr.yml)
## How to set up the project

Check [Backend](#backend), [Frontend](#frontend), [Hooks](#git-hooks) and [Plugins](#vscode-plugins)
##### Recommended Text Editor: `VSCode`
##### Recommended Plugins: `GitLens`
---

### Adding your SSH key to the ssh-agent and GitHub
⚠️ This step is a prerequisite for the installation scripts

Here is the guide:
* [Generate SSH key and add it to agent](https://docs.github.com/en/authentication/connecting-to-github-with-ssh/generating-a-new-ssh-key-and-adding-it-to-the-ssh-agent)

* [Add key to Github](https://docs.github.com/en/authentication/connecting-to-github-with-ssh/adding-a-new-ssh-key-to-your-github-account)

---
### OSX installation

Install brew and follow the instructions (sometimes it asks you to run some additional commands):
```shell
/bin/bash -c "$(curl -fsSL https://raw.githubusercontent.com/Homebrew/install/HEAD/install.sh)"
```

```shell
curl https://raw.githubusercontent.com/AUBGTheHUB/spa-website-2022/master/install_osx.sh | bash
```

And then run:
```bash
cd ~/go/src/spa-website-2022 && make post-osx
```

⚠️  If you are getting the following exceptions:

* `nvm command not found` - you have to log out of your current user and log in again.
* golang packages not found - run the make scripts with `sudo`

---
### WSL installation
* For [Ubuntu](https://www.microsoft.com/store/productId/9PDXGNCFSCZV) WSL
```bash
curl https://raw.githubusercontent.com/AUBGTheHUB/spa-website-2022/master/install_wsl.sh | bash
```

And then run:
```bash
cd ~/go/src/spa-website-2022 && make post-wsl
```

### Easy access to repo

```bash
alias spa="cd ~/go/src/spa-website-2022"
```
---
### __GUM__:

```bash
make gum
```
> This is a command-line tool for managing running services and setting up deployment environments

**For developers**:
Spin up local server instances:

<<<<<<< HEAD
<img src="https://s3-eu-central-1.amazonaws.com/hubarskibucket/local_api_readme_gum.png" alt="image" border="0">

#### Client (requests towards local api) runs the requests towards your local API

<img src="https://s3-eu-central-1.amazonaws.com/hubarskibucket/prod_api_readme_gum.png" alt="image" border="0">

#### Client (requests towards PROD api) runs the requests towards the production API. Run this only if you don't make any changes to the API (Run this only if you're doing Frontend)

<img src="https://s3-eu-central-1.amazonaws.com/hubarskibucket/dev_api_readme_gum.png" alt="image" border="0">

#### Client (requests towards DEV api) runs the requests towards the development medium API. Run this if you're testing changes on the API
=======
<img src="https://s3-eu-central-1.amazonaws.com/hubarskibucket/gum_development_options.png" alt="image" border="0">

Similarly to the Makefile phonies, the three different options change the point towards which api requests are being made. 
```
local api -> localhost:8000
prod api -> https://thehub-aubg.com
dev api -> https://dev.thehub-aubg.com
```
>>>>>>> dbb9555d

**For deployments**:

<img src="https://i.ibb.co/7nBqHkn/image.png" alt="image" border="0">

---
### Backend

* __Static BEARER-TOKEN__:
Add this in the .env file
```bash
MONGO_URI=<uri>    # Ask NOSYNCDEV for the uri

IS_OFFLINE="true"  # IS_TEST="true" overwrites this
                   # so make sure that you set IS_TEST to false
                   # after you're done running integration/unit tests
```

* __Run__:
```shell
make run-api
```

* __Run (hot reload)__:
```
make reload-api
```

* __Run (prod API)__:
```
make run-prod
```

* using a task:
    * `ctrl + P` (for mac keybindings might differ)
    * type `task Hot Reload API`

* or:
    * `ctrl + shift + P` (for mac keybindings might differ)
    * type `Tasks: Run Task` and find `Hot Reload API`  

---


* #### __Debug__:
1. Put breakpoints:
<img src="https://i.ibb.co/5vW0H6N/image.png" border="0">  

2. Go to `main.go`, open `Run and Debug` and choose the `Debug API` task:
<img src="https://i.ibb.co/K0GnCY9/image.png" border="0">  

3. Click the green arrow icon:
<img src="https://i.ibb.co/9VrKp3R/image.png" border="0">  


* #### __How to resolve `could not import module ...`__:
<img src="https://i.ibb.co/KmHqm1q/image.png" alt="image" border="0">


* Open `/packages/api` as a Workspace folder:
    <img src="https://i.ibb.co/tbTs4Wg/image.png" alt="image" border="0">

* Open VSCode directly from within `packages/api` (e.g. `spa && cd packages/api && code .`)

---
### Frontend 
* Installation from `root` (needed when there are new packages added to `package.json`): 
```shell
# update node to 16.16.0
make install-web
```

* Run from `root`:
```shell
make run-web    # run this if you are applying changes to the api and you want to test them locally using the frontend (or if prod and dev are down)

make run-dev    # run this if you want the frontend to make requests towards the api which is currently staged on the dev environment

make run-prod   # run this if you want the frontend to make requests towards the production api on https://thehub-aubg.com
```

** For installing, running, cleaning and building from `web` - take a look at the `scripts` in `web/package.json`

* Lint (part of the hooks):
```bash
make lint  # makes your code more readable 🥰
```
---

### Git hooks

* Install pre-commit hook:
```shell 
make install-hooks  # POSIX compliant shells only
```
Do not install the hooks if you are going to be using `Powershell`

This is going to execute a script which will <em>install</em> git commit hooks.  
The pre-hook is linting the JS code and the post-hook amends the changes to the commit, hence there will be no need for you to do it manually.  
The hooks generate a `files_for_commit.txt`, which is used for tracking state. Please, do ignore it!   

---
### VSCode plugins
* Install needed plugins by running the following phony:
```
make install-code-plugins # linters and better comments
```

### Docker

```shell
docker-compose up --build 
```

--- 
## Directory structure
```
.
└── packages
    │   └── api
    │       ├── controllers
    │       ├── models
    │       ├── configs
    │       ├── responses
    │       └── routes
    └── web
        ├── public
        └── src
```
---
## How to work on a feature and open a Pull Request?
1. Choose an issue you want to work on (e.g. [#11 - Optimizations](https://github.com/AUBGTheHUB/spa-website-2022/issues/11))
2. Create a new branch by running the following command:
```shell
git checkout -b "11-specific-optimizations"
```
3. When commiting, place the issue number at the beginning of the commit message
```shell
git add .                               # be careful if something important is not gitignored
git commit -m "#11 Added a new feature"
```
4. Push your updates to the remote branch 
```
git push --set-upstream origin #11-Optimizations
```
5. Contribute 😎 (Open a Pull Request towards the main branch)
- Reference the issue in the title
- Write a brief discription of what you have worked on  

#### If nobody has reviewed the Pull Request by the end of the day, ping [@asynchroza](https://github.com/asynchroza)

---
### Important: 
* If you encounter any issues setting up the project, ping either [@asynchroza](https://github.com/asynchroza) or [@nikolayninov](https://github.com/nikolayninov)
* If you are stuck and you need help, ping the dev group chat in facebook 🤼
* Do not forget to <em>crack open a cold one</em> 🍻 with your fellow colleagues after spending countless hours debugging rendering issues 😁

### Possible problems:

MONGO DNS issue:
```bash 
make run-api
cd ./packages/api/ && go run main.go
2022/10/03 01:57:24 error parsing uri: lookup thehubwebsite.h9aqj.mongodb.net on 192.168.68.1:53: cannot unmarshal DNS message
exit status 1
make: *** [Makefile:11: run-api] Error 1
```

--> resolve by [doing this](https://stackoverflow.com/a/60560041)

### Tips & Tricks:
* If you suspend either the react app job or the api job by mistake and cannot kill the job for some reason, use this to unbind the port `lsof -ti:PortNumberGoesHere | xargs kill -9`

---
#### CODEOWNERS: [NOSYNCDEV](https://github.com/orgs/AUBGTheHUB/teams/nosyncdev)
After you are done working on a feature, you may add yourself to the `CODEOWNERS` file. <|MERGE_RESOLUTION|>--- conflicted
+++ resolved
@@ -72,19 +72,6 @@
 **For developers**:
 Spin up local server instances:
 
-<<<<<<< HEAD
-<img src="https://s3-eu-central-1.amazonaws.com/hubarskibucket/local_api_readme_gum.png" alt="image" border="0">
-
-#### Client (requests towards local api) runs the requests towards your local API
-
-<img src="https://s3-eu-central-1.amazonaws.com/hubarskibucket/prod_api_readme_gum.png" alt="image" border="0">
-
-#### Client (requests towards PROD api) runs the requests towards the production API. Run this only if you don't make any changes to the API (Run this only if you're doing Frontend)
-
-<img src="https://s3-eu-central-1.amazonaws.com/hubarskibucket/dev_api_readme_gum.png" alt="image" border="0">
-
-#### Client (requests towards DEV api) runs the requests towards the development medium API. Run this if you're testing changes on the API
-=======
 <img src="https://s3-eu-central-1.amazonaws.com/hubarskibucket/gum_development_options.png" alt="image" border="0">
 
 Similarly to the Makefile phonies, the three different options change the point towards which api requests are being made. 
@@ -93,7 +80,6 @@
 prod api -> https://thehub-aubg.com
 dev api -> https://dev.thehub-aubg.com
 ```
->>>>>>> dbb9555d
 
 **For deployments**:
 
