from copy import deepcopy
from typing import Optional, List, Annotated

from bson import ObjectId
from fastapi import Depends
from motor.motor_asyncio import AsyncIOMotorClientSession
from pymongo import ReturnDocument
from pymongo.errors import DuplicateKeyError
from result import Result, Err, Ok
from structlog.stdlib import get_logger

from src.database.db_managers import MongoDatabaseManager, TEAMS_COLLECTION_NAME, MongoDatabaseManagerDep
from src.database.model.team_model import Team, UpdateTeamParams
from src.database.repository.base_repository import CRUDRepository
from src.server.exception import DuplicateTeamNameError, TeamNotFoundError

LOG = get_logger()


class TeamsRepository(CRUDRepository[Team]):

    def __init__(self, db_manager: MongoDatabaseManager, collection_name: str) -> None:
        self._collection = db_manager.get_collection(collection_name)

    async def create(
        self,
        team: Team,
        session: Optional[AsyncIOMotorClientSession] = None,
    ) -> Result[Team, DuplicateTeamNameError | Exception]:

        try:
            LOG.info("Inserting team...", team=team.dump_as_json())
            await self._collection.insert_one(document=team.dump_as_mongo_db_document(), session=session)
            return Ok(team)

        except DuplicateKeyError:
            LOG.warning("Team insertion failed due to duplicate team name", team_name=team.name)
            return Err(DuplicateTeamNameError(team.name))

        except Exception as e:
            LOG.exception("Team insertion failed due to error", team_id=str(team.id), error=e)
            return Err(e)

    async def fetch_by_id(self, obj_id: str) -> Result[Team, TeamNotFoundError | Exception]:
        """
        Fetches a team by ObjectId
        """
        try:
            LOG.debug("Fetching team by ObjectId...", team_id=obj_id)

            # Query the database for the team with the given ObjectId
            team = await self._collection.find_one(filter={"_id": ObjectId(obj_id)}, projection={"_id": 0})

            if team is None:  # If no team is found, return an Err
                return Err(TeamNotFoundError())

            return Ok(Team(id=obj_id, **team))

        except Exception as e:
            LOG.exception("Failed to fetch team due to error", team_id=obj_id, error=e)
            return Err(e)

    # TODO: FIX .find is NOT async, Read the docs!!!!!
    async def fetch_all(self) -> Result[List[Team], Exception]:
        raise NotImplementedError()
        # try:
        #     LOG.debug("Fetching all teams...")
        #
        #     teams_data = await self._collection.find({})
        #
        #     teams = []
        #     for doc in teams_data:
        #         doc_copy = dict(doc)
        #
        #         doc_copy["id"] = str(doc_copy.pop("_id"))
        #
        #         teams.append(Team(**doc_copy))
        #
        #     LOG.debug(f"Fetched {len(teams)} teams.")
        #     return Ok(teams)
        #
        # except Exception as e:
        #     LOG.exception(f"Failed to fetch all teams due to err {e}")
        #     return Err(e)

    async def update(
        self,
        obj_id: str,
        obj_fields: UpdateTeamParams,
        session: Optional[AsyncIOMotorClientSession] = None,
    ) -> Result[Team, TeamNotFoundError | Exception]:
        try:

            LOG.info(f"Updating team...", team_id=obj_id, updated_fields=obj_fields.model_dump_json())

            result = await self._collection.find_one_and_update(
                filter={"_id": ObjectId(obj_id)},
                update={"$set": obj_fields.model_dump()},
                return_document=ReturnDocument.AFTER,
                projection={"_id": 0},
                session=session,
            )

            # The result is None when the team with the specified ObjectId is not found
            if result is None:
                return Err(TeamNotFoundError())

            return Ok(Team(id=obj_id, **result))

        except Exception as e:
            LOG.exception(f"Failed to update team due to error", team_id=obj_id, error=e)
            return Err(e)

    async def delete(
        self, obj_id: str, session: Optional[AsyncIOMotorClientSession] = None
    ) -> Result[Team, TeamNotFoundError | Exception]:
        """
        Deletes the team which corresponds to the provided object_id
        """
        try:

            LOG.info("Deleting team...", team_id=obj_id)
            """
            According to mongodb docs result is of type _DocumentType:
            https://pymongo.readthedocs.io/en/4.8.0/api/pymongo/collection.html#pymongo.collection.Collection.find_one_and_delete
            _id is projected because ObjectID is not serializable.
            We use the Team data class to represent the deleted participant.
            """
            result = await self._collection.find_one_and_delete(filter={"_id": ObjectId(obj_id)}, projection={"_id": 0})

            """
            The result is None when the team with the specified ObjectId is not found
            """
            if result is None:
                return Err(TeamNotFoundError())

            return Ok(Team(id=obj_id, **result))

        except Exception as e:
            LOG.exception("Team deletion failed due to error", team_id=obj_id, error=e)
            return Err(e)

    async def get_verified_registered_teams_count(self) -> int:
        """Returns the count of verified teams."""
        # Ignoring mypy type due to mypy err: 'Returning Any from function declared to return "int"  [no-any-return]'
        # which is not true
        return await self._collection.count_documents({"is_verified": True})  # type: ignore

    async def fetch_by_team_name(self, team_name: str) -> Result[Team, TeamNotFoundError | Exception]:
        """
        Fetches a team by the team_name from the participant
        """
        try:
            LOG.debug("Fetching team by name...", team_name=team_name)

            # Query the database for the team with the given name
            team = await self._collection.find_one({"name": team_name})

            # If no team is found, return an Err
            if team is None:
                return Err(TeamNotFoundError())

            # Since the `Team` class has a parameter named `id` instead of `_id`,
            # we make the following operations in order to rename the key appropriately

            # Make a deep copy of the team dictionary
            team_copy = deepcopy(team)

            # Rename `_id` to `id`
            team_copy["id"] = str(team_copy.pop("_id"))

            return Ok(Team(**team_copy))

        except Exception as e:
<<<<<<< HEAD
            LOG.exception(f"Failed to fetch team by name {team_name} due to err {e}")
            return Err(e)


def teams_repo_provider(db_manager: MongoDatabaseManagerDep) -> TeamsRepository:
    """This function is designed to be passes to the ``fastapi.Depends`` function which expects a "provider" of an
    instance. ``fastapi.Depends`` will automatically inject the TeamsRepository instance into its intended consumers
    by calling this provider.

    Args:
        db_manager: An automatically injected MongoDatabaseManager instance by FastAPI using ``fastapi.Depends``

    Returns:
        A TeamsRepository instance
    """
    return TeamsRepository(db_manager, TEAMS_COLLECTION_NAME)


# https://fastapi.tiangolo.com/tutorial/dependencies/#share-annotated-dependencies
TeamsRepoDep = Annotated[TeamsRepository, Depends(teams_repo_provider)]
"""FastAPI dependency for automatically injecting a TeamsRepository instance into consumers"""
=======
            LOG.exception(f"Failed to fetch team due to err", team_name=team_name, error=e)
            return Err(e)
>>>>>>> 57e88ffd
<|MERGE_RESOLUTION|>--- conflicted
+++ resolved
@@ -172,8 +172,7 @@
             return Ok(Team(**team_copy))
 
         except Exception as e:
-<<<<<<< HEAD
-            LOG.exception(f"Failed to fetch team by name {team_name} due to err {e}")
+            LOG.exception(f"Failed to fetch team due to err", team_name=team_name, error=e)
             return Err(e)
 
 
@@ -193,8 +192,4 @@
 
 # https://fastapi.tiangolo.com/tutorial/dependencies/#share-annotated-dependencies
 TeamsRepoDep = Annotated[TeamsRepository, Depends(teams_repo_provider)]
-"""FastAPI dependency for automatically injecting a TeamsRepository instance into consumers"""
-=======
-            LOG.exception(f"Failed to fetch team due to err", team_name=team_name, error=e)
-            return Err(e)
->>>>>>> 57e88ffd
+"""FastAPI dependency for automatically injecting a TeamsRepository instance into consumers"""