--- conflicted
+++ resolved
@@ -15,35 +15,26 @@
 LOG = get_logger()
 
 
-<<<<<<< HEAD
-class ParticipantsRepository(CRUDRepository):
-=======
 class ParticipantsRepository(CRUDRepository[Participant]):
     # TODO: Implement the rest of the methods
->>>>>>> f87f082d
     def __init__(self, db_manager: DatabaseManager, collection_name: str) -> None:
         self._collection = db_manager.get_collection(collection_name)
 
-    async def fetch_by_id(self, obj_id: str) -> Result[Participant, Exception]:
-<<<<<<< HEAD
+    async def fetch_by_id(self, obj_id: str) -> Result[Participant, ParticipantNotFoundError | Exception]:
         try:
             LOG.debug("Fetching participant by ObjectId...", obj_id=obj_id)
 
             # Query the database for the participant with the given object id
-            participant = await self._collection.find_one({"_id": ObjectId(obj_id)})
+            participant = await self._collection.find_one(filter={"_id": ObjectId(obj_id)}, projection={"_id": 0})
 
             if participant is None:  # If no participant is found, return an Err
                 return Err(ParticipantNotFoundError())
 
-            return Ok(participant)
+            return Ok(Participant(id=obj_id, **participant))
 
         except Exception as e:
             LOG.exception(f"Failed to fetch participant by ObjectId {obj_id} due to err {e}")
             return Err(e)
-=======
-        # TODO The implementer should catch invalid ObjectID format
-        raise NotImplementedError()
->>>>>>> f87f082d
 
     async def fetch_all(self) -> Result[List[Participant], Exception]:
         raise NotImplementedError()
@@ -51,43 +42,29 @@
     async def update(
         self,
         obj_id: str,
-<<<<<<< HEAD
-        updated_data: Dict[str, Any],
-        session: Optional[AsyncIOMotorClientSession] = None,
-        **kwargs: Dict[str, Any],
-    ) -> Result[Participant, ParticipantNotFoundError | Exception]:
-        try:
-
-            LOG.debug(f"Updating participant with ObjectId={obj_id}, by setting {updated_data}.")
-=======
         obj_fields: UpdatedParticipant,
         session: Optional[AsyncIOMotorClientSession] = None,
     ) -> Result[Participant, ParticipantNotFoundError | Exception]:
         try:
             LOG.debug(
-                f"Updating participant...", participant_obj_id=obj_id, updated_fields=obj_fields.model_dump_json()
+                f"Updating participant...", Participant_obj_id=obj_id, updated_fields=obj_fields.model_dump_json()
             )
->>>>>>> f87f082d
 
             # ReturnDocument.AFTER returns the updated document instead of the orignal document which is the
             # default behaviour.
             result = await self._collection.find_one_and_update(
                 filter={"_id": ObjectId(obj_id)},
-<<<<<<< HEAD
-                update={"$set": updated_data},
-=======
                 update={"$set": obj_fields.model_dump()},
->>>>>>> f87f082d
                 projection={"_id": 0},
                 return_document=ReturnDocument.AFTER,
                 session=session,
             )
 
             # The result is None when the participant with the specified ObjectId is not found
-            if result:
-                return Ok(Participant(id=obj_id, **result))
+            if result is None:
+                return Err(ParticipantNotFoundError())
 
-            return Err(ParticipantNotFoundError())
+            return Ok(Participant(id=obj_id, **result))
 
         except Exception as e:
             LOG.exception(f"Failed to update participant with id {obj_id} due to {e}")
@@ -110,10 +87,10 @@
             result = await self._collection.find_one_and_delete(filter={"_id": ObjectId(obj_id)}, projection={"_id": 0})
 
             # The result is None when the participant with the specified ObjectId is not found
-            if result:
-                return Ok(Participant(id=obj_id, **result))
+            if result is None:
+                return Err(ParticipantNotFoundError())
 
-            return Err(ParticipantNotFoundError())
+            return Ok(Participant(id=obj_id, **result))
 
         except Exception as e:
             LOG.exception("Participant deletion failed due to err {}".format(e))
@@ -123,10 +100,6 @@
         self,
         participant: Participant,
         session: Optional[AsyncIOMotorClientSession] = None,
-<<<<<<< HEAD
-        **kwargs: Dict[str, Any],
-=======
->>>>>>> f87f082d
     ) -> Result[Participant, DuplicateEmailError | Exception]:
         try:
             LOG.debug("Inserting participant...", participant=participant.dump_as_json())
@@ -143,16 +116,8 @@
         """Returns the count of verified participants who are not assigned to any team."""
         # Ignoring mypy type due to mypy err: 'Returning Any from function declared to return "int"  [no-any-return]'
         # which is not true
-<<<<<<< HEAD
-        try:
-            return await self._collection.count_documents({"email_verified": True, "team_id": None})  # type: ignore
-        except Exception as e:
-            LOG.exception(f"Failed to count verified random participants: {e}")
-            return 0
-=======
         return await self._collection.count_documents({"email_verified": True, "team_id": None})  # type: ignore
 
     async def get_number_registered_teammates(self, team_id: str) -> int:
         """Returns the count of registered participants already in the team."""
-        return await self._collection.count_documents({"team_id": ObjectId(team_id)})  # type: ignore
->>>>>>> f87f082d
+        return await self._collection.count_documents({"team_id": ObjectId(team_id)})  # type: ignore