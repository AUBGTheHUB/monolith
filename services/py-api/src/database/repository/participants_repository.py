from typing import Optional, Any, Dict

from bson import ObjectId
from motor.motor_asyncio import AsyncIOMotorClientSession
from pymongo import ReturnDocument
from pymongo.errors import DuplicateKeyError
from result import Result, Ok, Err
from structlog.stdlib import get_logger

from src.database.db_manager import DatabaseManager
from src.database.model.participant_model import Participant
from src.database.repository.base_repository import CRUDRepository
from src.server.exception import DuplicateEmailError, ParticipantNotFoundError
from src.server.schemas.request_schemas.schemas import ParticipantRequestBody

LOG = get_logger()


class ParticipantsRepository(CRUDRepository):
    def __init__(self, db_manager: DatabaseManager, collection_name: str) -> None:
        self._collection = db_manager.get_collection(collection_name)

<<<<<<< HEAD
    async def fetch_by_id(self, obj_id: str) -> Result[Participant, ParticipantNotFoundError | Exception]:
        try:
            participant = await self._collection.find_one({"_id": ObjectId(obj_id)})

            if participant is None:
=======
    async def fetch_by_id(self, obj_id: str) -> Result[Participant, Exception]:
        try:
            LOG.debug("Fetching participant by ObjectId...", obj_id=obj_id)

            # Query the database for the participant with the given object id
            participant = await self._collection.find_one({"_id": ObjectId(obj_id)})

            if participant is None:  # If no participant is found, return an Err
>>>>>>> 7a01c32f
                return Err(ParticipantNotFoundError())

            return Ok(participant)

        except Exception as e:
<<<<<<< HEAD
            LOG.exception(f"Failed to fetch participant with id {obj_id} due to err {e}")
=======
            LOG.exception(f"Failed to fetch participant by ObjectId {obj_id} due to err {e}")
>>>>>>> 7a01c32f
            return Err(e)

    async def fetch_all(self) -> Result:
        raise NotImplementedError()

    async def update(
<<<<<<< HEAD
        self, obj_id: str, input_data: BaseModel, session: Optional[AsyncIOMotorClientSession] = None, **kwargs: Any
    ) -> Result[Participant, ParticipantNotFoundError | Exception]:
        try:
            LOG.debug(f"Updating participant with id {obj_id}")
            result = await self._collection.find_one_and_update(
                {"_id": ObjectId(obj_id)}, {"$set": input_data}, projection={"_id": 0}, session=session
            )
            if not result:
                LOG.exception(f"No updated participants because participant with id {obj_id} was not found")
                return Err(ParticipantNotFoundError())

            LOG.debug(f"Successfully updated participant with id {obj_id}")
            return Ok(Participant(id=obj_id, **result))

        except Exception as e:
            LOG.exception(f"Updating participant with id {obj_id} failed due to err {e}")
=======
        self,
        obj_id: str,
        updated_data: Dict[str, Any],
        session: Optional[AsyncIOMotorClientSession] = None,
        **kwargs: Dict[str, Any],
    ) -> Result[Participant, ParticipantNotFoundError | Exception]:
        try:

            LOG.debug(f"Updating participant with ObjectId={obj_id}, by setting {updated_data}.")

            # ReturnDocument.AFTER returns the updated document instead of the orignal document which is the
            # default behaviour.
            result = await self._collection.find_one_and_update(
                filter={"_id": ObjectId(obj_id)},
                update={"$set": updated_data},
                projection={"_id": 0},
                return_document=ReturnDocument.AFTER,
                session=session,
            )

            # The result is None when the participant with the specified ObjectId is not found
            if result:
                return Ok(Participant(id=obj_id, **result))

            return Err(ParticipantNotFoundError())

        except Exception as e:
            LOG.exception(f"Failed to update participant with id {obj_id} due to {e}")
>>>>>>> 7a01c32f
            return Err(e)

    async def delete(
        self, obj_id: str, session: Optional[AsyncIOMotorClientSession] = None
    ) -> Result[Participant, ParticipantNotFoundError | Exception]:
        """
        Deletes the participant which corresponds to the provided object_id
        """
        try:

            LOG.debug("Deleting participant...", participant_obj_id=obj_id)

            # According to mongodb docs result is of type _DocumentType:
            # https://pymongo.readthedocs.io/en/4.8.0/api/pymongo/collection.html#pymongo.collection.Collection.find_one_and_delete
            # _id is projected because ObjectID is not serializable.
            # We use the Participant data class to represent the deleted participant.
            result = await self._collection.find_one_and_delete(filter={"_id": ObjectId(obj_id)}, projection={"_id": 0})

            # The result is None when the participant with the specified ObjectId is not found
            if result:
                return Ok(Participant(id=obj_id, **result))

            return Err(ParticipantNotFoundError())

        except Exception as e:
            LOG.exception("Participant deletion failed due to err {}".format(e))
            return Err(e)

    async def create(
        self,
        input_data: ParticipantRequestBody,
        session: Optional[AsyncIOMotorClientSession] = None,
        **kwargs: Dict[str, Any],
    ) -> Result[Participant, DuplicateEmailError | Exception]:
        try:
            participant = Participant(
                name=input_data.name,
                email=input_data.email,
                is_admin=input_data.is_admin,
                # If the team_id is passed as a kwarg the participant will be inserted in the given team
                team_id=kwargs.get("team_id"),
            )
            LOG.debug("Inserting participant...", participant=participant.dump_as_json())
            await self._collection.insert_one(document=participant.dump_as_mongo_db_document(), session=session)
            return Ok(participant)
        except DuplicateKeyError:
            LOG.warning("Participant insertion failed due to duplicate email", email=input_data.email)
            return Err(DuplicateEmailError(input_data.email))
        except Exception as e:
            LOG.exception("Participant insertion failed due to err {}".format(e))
            return Err(e)

    async def get_verified_random_participants_count(self) -> int:
        """Returns the count of verified participants who are not assigned to any team."""
        # Ignoring mypy type due to mypy err: 'Returning Any from function declared to return "int"  [no-any-return]'
        # which is not true
        try:
            return await self._collection.count_documents({"email_verified": True, "team_id": None})  # type: ignore
        except Exception as e:
            LOG.exception(f"Failed to count verified random participants: {e}")
            return 0<|MERGE_RESOLUTION|>--- conflicted
+++ resolved
@@ -20,13 +20,6 @@
     def __init__(self, db_manager: DatabaseManager, collection_name: str) -> None:
         self._collection = db_manager.get_collection(collection_name)
 
-<<<<<<< HEAD
-    async def fetch_by_id(self, obj_id: str) -> Result[Participant, ParticipantNotFoundError | Exception]:
-        try:
-            participant = await self._collection.find_one({"_id": ObjectId(obj_id)})
-
-            if participant is None:
-=======
     async def fetch_by_id(self, obj_id: str) -> Result[Participant, Exception]:
         try:
             LOG.debug("Fetching participant by ObjectId...", obj_id=obj_id)
@@ -35,41 +28,18 @@
             participant = await self._collection.find_one({"_id": ObjectId(obj_id)})
 
             if participant is None:  # If no participant is found, return an Err
->>>>>>> 7a01c32f
                 return Err(ParticipantNotFoundError())
 
             return Ok(participant)
 
         except Exception as e:
-<<<<<<< HEAD
-            LOG.exception(f"Failed to fetch participant with id {obj_id} due to err {e}")
-=======
             LOG.exception(f"Failed to fetch participant by ObjectId {obj_id} due to err {e}")
->>>>>>> 7a01c32f
             return Err(e)
 
     async def fetch_all(self) -> Result:
         raise NotImplementedError()
 
     async def update(
-<<<<<<< HEAD
-        self, obj_id: str, input_data: BaseModel, session: Optional[AsyncIOMotorClientSession] = None, **kwargs: Any
-    ) -> Result[Participant, ParticipantNotFoundError | Exception]:
-        try:
-            LOG.debug(f"Updating participant with id {obj_id}")
-            result = await self._collection.find_one_and_update(
-                {"_id": ObjectId(obj_id)}, {"$set": input_data}, projection={"_id": 0}, session=session
-            )
-            if not result:
-                LOG.exception(f"No updated participants because participant with id {obj_id} was not found")
-                return Err(ParticipantNotFoundError())
-
-            LOG.debug(f"Successfully updated participant with id {obj_id}")
-            return Ok(Participant(id=obj_id, **result))
-
-        except Exception as e:
-            LOG.exception(f"Updating participant with id {obj_id} failed due to err {e}")
-=======
         self,
         obj_id: str,
         updated_data: Dict[str, Any],
@@ -98,7 +68,6 @@
 
         except Exception as e:
             LOG.exception(f"Failed to update participant with id {obj_id} due to {e}")
->>>>>>> 7a01c32f
             return Err(e)
 
     async def delete(
