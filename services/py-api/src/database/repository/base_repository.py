--- conflicted
+++ resolved
@@ -49,11 +49,7 @@
     async def update(
         self,
         obj_id: str,
-<<<<<<< HEAD
-        updated_data: Dict[str, Any],
-=======
         obj_fields: BaseModel,
->>>>>>> f87f082d
         session: Optional[AsyncIOMotorClientSession] = None,
     ) -> Result[T, Exception]:
         raise NotImplementedError()
