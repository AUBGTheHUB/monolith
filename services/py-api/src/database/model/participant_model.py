from dataclasses import dataclass, field
from datetime import datetime
from typing import Annotated, Dict, Any, Literal, Optional, Union
from pydantic import Field, field_validator, EmailStr
from src.database.model.base_model import BaseDbModel, SerializableObjectId, UpdateParams

<<<<<<< HEAD
TSHIRT_SIZE = Literal[
    "Small (S)",
    "Medium (M)",
    "Large (L)",
    "Extra Large (XL)",
]

UNIVERSITIES_LIST = Literal[
    "Sofia University",
    "Technical University - Sofia",
    "American University in Bulgaria",
    "Plovdiv University",
    "Other",
]

ALLOWED_AGE = Annotated[int, Field(ge=16, le=99)]

REFERRAL_SOURCES_LIST = Literal[
    "University",
    "Friends",
    "I was on a previous edition of Hack AUBG",
    "Other",
]

PROGRAMMING_LANGUAGES_LIST = Literal[
    "Programming in JavaScript",
    "Programming in C#",
    "Programming in C++",
    "Programming in Java",
    "Programming in Python",
    "I don't have experience with any languages",
    "Other",
]

PROGRAMMING_LEVELS_LIST = Literal[
    "Beginner",
    "Intermediate",
    "Advanced",
    "I am not participating as a programmer",
    "Other",
]
=======
from pydantic import EmailStr
from src.database.model.base_model import BaseDbModel, SerializableObjectId, UpdateParams
>>>>>>> 57e88ffd


@dataclass(kw_only=True)
class Participant(BaseDbModel):
    """A representation of the Participant entity in Mongo. It is also the schema of how the entity should look
    like in Mongo before it is inserted"""

    name: str
    email: str
    email_verified: bool = field(default=False)
    is_admin: bool
    team_id: Optional[SerializableObjectId]
<<<<<<< HEAD
    last_sent_email: Optional[datetime] = field(default=None)
    tshirt_size: Optional[TSHIRT_SIZE] = None
    university: UNIVERSITIES_LIST
    location: str
    age: ALLOWED_AGE
    source_of_referral: Optional[REFERRAL_SOURCES_LIST] = None
    programming_language: Optional[PROGRAMMING_LANGUAGES_LIST] = None
    programming_level: Optional[PROGRAMMING_LEVELS_LIST] = None
    has_participated_in_hackaubg: bool
    has_internship_interest: bool
    has_participated_in_hackathons: bool
    has_previous_coding_experience: bool
    share_info_with_sponsors: bool

    @field_validator("share_info_with_sponsors", mode="before")
    def check_if_true(cls, value: bool) -> bool:
        if not value:
            raise ValueError("share_info_with_sponsors shall be true")
        return value

    @field_validator("tshirt_size", "team_name", mode="before")
    def convert_empty_string_to_none(cls, value: str) -> str | None:
        return None if value == "" else value
=======
    last_sent_verification_email: Optional[datetime] = field(default=None)
    """The last time a verification email was sent. Used for rate-limiting purposed when the participant clicks
    resend email."""
>>>>>>> 57e88ffd

    def dump_as_mongo_db_document(self) -> Dict[str, Any]:

        return {
            "_id": self.id,
            "name": self.name,
            "email": self.email,
            "is_admin": self.is_admin,
            "email_verified": self.email_verified,
            "team_id": self.team_id,
            "last_sent_email": self.last_sent_email,
            "tshirt_size": self.tshirt_size,
            "university": self.university,
            "location": self.location,
            "age": self.age,
            "source_of_referral": self.source_of_referral,
            "programming_language": self.programming_language,
            "programming_level": self.programming_level,
            "has_participated_in_hackaubg": self.has_participated_in_hackaubg,
            "has_internship_interest": self.has_internship_interest,
            "has_participated_in_hackathons": self.has_participated_in_hackathons,
            "has_previous_coding_experience": self.has_previous_coding_experience,
            "share_info_with_sponsors": self.share_info_with_sponsors,
            "created_at": self.created_at,
            "updated_at": self.updated_at,
<<<<<<< HEAD
=======
            "last_sent_verification_email": self.last_sent_verification_email,
>>>>>>> 57e88ffd
        }

    def dump_as_json(self) -> Dict[str, Any]:
        return {
            "id": str(self.id),
            "name": self.name,
            "email": self.email,
            "is_admin": self.is_admin,
            "email_verified": self.email_verified,
            "team_id": str(self.team_id) if self.team_id else None,
<<<<<<< HEAD
            "last_sent_email": self.last_sent_email.strftime("%Y-%m-%d %H:%M:%S") if self.last_sent_email else None,
            "tshirt_size": self.tshirt_size,
            "university": self.university,
            "location": self.location,
            "age": self.age,
            "source_of_referral": self.source_of_referral,
            "programming_language": self.programming_language,
            "programming_level": self.programming_level,
            "has_participated_in_hackaubg": self.has_participated_in_hackaubg,
            "has_internship_interest": self.has_internship_interest,
            "has_participated_in_hackathons": self.has_participated_in_hackathons,
            "has_previous_coding_experience": self.has_previous_coding_experience,
            "share_info_with_sponsors": self.share_info_with_sponsors,
=======
            "last_sent_verification_email": (
                self.last_sent_verification_email.strftime("%Y-%m-%d %H:%M:%S")
                if self.last_sent_verification_email
                else None
            ),
>>>>>>> 57e88ffd
            "created_at": self.created_at.strftime("%Y-%m-%d %H:%M:%S"),
            "updated_at": self.updated_at.strftime("%Y-%m-%d %H:%M:%S"),
        }


class UpdateParticipantParams(UpdateParams):
    """This model makes each field of the Participant optional, so that you can
    only set values to the fields that you want to modify and pass to the
    MongoDB find_one_and_update() method.
    Build to be used for updating the Participant document in the database.
    """

    name: Union[str, None] = None
    email: Union[EmailStr, None] = None
    email_verified: Union[bool, None] = None
    is_admin: Union[bool, None] = None
    team_id: Union[str, None] = None
<<<<<<< HEAD
    last_sent_email: Union[datetime, None] = None
    tshirt_size: Union[TSHIRT_SIZE, None] = None
    university: Union[UNIVERSITIES_LIST, None] = None
    location: Union[str, None] = None
    age: Union[ALLOWED_AGE, None] = None
    source_of_referral: Union[REFERRAL_SOURCES_LIST, None] = None
    programming_language: Union[PROGRAMMING_LANGUAGES_LIST, None] = None
    programming_level: Union[PROGRAMMING_LEVELS_LIST, None] = None
    has_participated_in_hackaubg: Union[bool, None] = None
    has_internship_interest: Union[bool, None] = None
    has_participated_in_hackathons: Union[bool, None] = None
    has_previous_coding_experience: Union[bool, None] = None
    share_info_with_sponsors: Union[bool, None] = None
=======
    last_sent_verification_email: Union[datetime, None] = None
>>>>>>> 57e88ffd
<|MERGE_RESOLUTION|>--- conflicted
+++ resolved
@@ -1,10 +1,10 @@
 from dataclasses import dataclass, field
 from datetime import datetime
-from typing import Annotated, Dict, Any, Literal, Optional, Union
+from typing import Annotated, Literal, Dict, Any, Optional, Union
 from pydantic import Field, field_validator, EmailStr
+
 from src.database.model.base_model import BaseDbModel, SerializableObjectId, UpdateParams
 
-<<<<<<< HEAD
 TSHIRT_SIZE = Literal[
     "Small (S)",
     "Medium (M)",
@@ -46,10 +46,6 @@
     "I am not participating as a programmer",
     "Other",
 ]
-=======
-from pydantic import EmailStr
-from src.database.model.base_model import BaseDbModel, SerializableObjectId, UpdateParams
->>>>>>> 57e88ffd
 
 
 @dataclass(kw_only=True)
@@ -59,10 +55,12 @@
 
     name: str
     email: str
+    is_admin: bool
     email_verified: bool = field(default=False)
-    is_admin: bool
     team_id: Optional[SerializableObjectId]
-<<<<<<< HEAD
+    last_sent_verification_email: Optional[datetime] = field(default=None)
+    """The last time a verification email was sent. Used for rate-limiting purposed when the participant clicks
+    resend email."""
     last_sent_email: Optional[datetime] = field(default=None)
     tshirt_size: Optional[TSHIRT_SIZE] = None
     university: UNIVERSITIES_LIST
@@ -86,14 +84,8 @@
     @field_validator("tshirt_size", "team_name", mode="before")
     def convert_empty_string_to_none(cls, value: str) -> str | None:
         return None if value == "" else value
-=======
-    last_sent_verification_email: Optional[datetime] = field(default=None)
-    """The last time a verification email was sent. Used for rate-limiting purposed when the participant clicks
-    resend email."""
->>>>>>> 57e88ffd
 
     def dump_as_mongo_db_document(self) -> Dict[str, Any]:
-
         return {
             "_id": self.id,
             "name": self.name,
@@ -101,7 +93,6 @@
             "is_admin": self.is_admin,
             "email_verified": self.email_verified,
             "team_id": self.team_id,
-            "last_sent_email": self.last_sent_email,
             "tshirt_size": self.tshirt_size,
             "university": self.university,
             "location": self.location,
@@ -116,10 +107,7 @@
             "share_info_with_sponsors": self.share_info_with_sponsors,
             "created_at": self.created_at,
             "updated_at": self.updated_at,
-<<<<<<< HEAD
-=======
             "last_sent_verification_email": self.last_sent_verification_email,
->>>>>>> 57e88ffd
         }
 
     def dump_as_json(self) -> Dict[str, Any]:
@@ -130,8 +118,6 @@
             "is_admin": self.is_admin,
             "email_verified": self.email_verified,
             "team_id": str(self.team_id) if self.team_id else None,
-<<<<<<< HEAD
-            "last_sent_email": self.last_sent_email.strftime("%Y-%m-%d %H:%M:%S") if self.last_sent_email else None,
             "tshirt_size": self.tshirt_size,
             "university": self.university,
             "location": self.location,
@@ -144,15 +130,13 @@
             "has_participated_in_hackathons": self.has_participated_in_hackathons,
             "has_previous_coding_experience": self.has_previous_coding_experience,
             "share_info_with_sponsors": self.share_info_with_sponsors,
-=======
+            "created_at": self.created_at.strftime("%Y-%m-%d %H:%M:%S"),
+            "updated_at": self.updated_at.strftime("%Y-%m-%d %H:%M:%S"),
             "last_sent_verification_email": (
                 self.last_sent_verification_email.strftime("%Y-%m-%d %H:%M:%S")
                 if self.last_sent_verification_email
                 else None
             ),
->>>>>>> 57e88ffd
-            "created_at": self.created_at.strftime("%Y-%m-%d %H:%M:%S"),
-            "updated_at": self.updated_at.strftime("%Y-%m-%d %H:%M:%S"),
         }
 
 
@@ -168,8 +152,6 @@
     email_verified: Union[bool, None] = None
     is_admin: Union[bool, None] = None
     team_id: Union[str, None] = None
-<<<<<<< HEAD
-    last_sent_email: Union[datetime, None] = None
     tshirt_size: Union[TSHIRT_SIZE, None] = None
     university: Union[UNIVERSITIES_LIST, None] = None
     location: Union[str, None] = None
@@ -182,6 +164,4 @@
     has_participated_in_hackathons: Union[bool, None] = None
     has_previous_coding_experience: Union[bool, None] = None
     share_info_with_sponsors: Union[bool, None] = None
-=======
-    last_sent_verification_email: Union[datetime, None] = None
->>>>>>> 57e88ffd
+    last_sent_verification_email: Union[datetime, None] = None