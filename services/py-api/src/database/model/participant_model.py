--- conflicted
+++ resolved
@@ -1,10 +1,7 @@
 from dataclasses import dataclass, field
-<<<<<<< HEAD
 from datetime import datetime
-from typing import Dict, Any, Optional
-=======
 from typing import Dict, Any, Optional, Union
->>>>>>> 0370ad54
+
 
 from pydantic import EmailStr
 from src.database.model.base_model import BaseDbModel, SerializableObjectId, UpdateParams
