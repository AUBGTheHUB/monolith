--- conflicted
+++ resolved
@@ -4,19 +4,13 @@
 
 from src.server.routes.participants_routes import participants_router
 from src.server.routes.utility_routes import utility_router
-<<<<<<< HEAD
+
 from src.server.routes.verification_routes import verification_router
-
-
-class Routes:
-    _routers: List[APIRouter] = [utility_router, participants_router, verification_router]
-=======
 from src.server.routes.teams_routes import teams_router
 
 
 class Routes:
-    _routers: List[APIRouter] = [utility_router, participants_router, teams_router]
->>>>>>> f17254c5
+    _routers: List[APIRouter] = [utility_router, participants_router, teams_router,verification_router]
     """For every part of our system we create a separate router. In order for a router to be visible we should add it
     to the list"""
 
