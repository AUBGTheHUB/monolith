from fastapi import APIRouter, BackgroundTasks, Depends
from src.server.handlers.verification_handlers import VerificationHandlers
from src.server.schemas.request_schemas.schemas import ResendEmailParticipantData
from src.server.schemas.response_schemas.schemas import (
    ErrResponse,
    ParticipantVerifiedResponse,
    Response,
    VerificationEmailSentSuccessfullyResponse,
)
from src.service.participants_verification_service import ParticipantVerificationService
from src.service.hackathon_service import HackathonService
from src.server.routes.dependency_factory import _h_service


verification_router = APIRouter(prefix="/hackathon/participants/verify")


def _p_verify_service(h_service: HackathonService = Depends(_h_service)) -> ParticipantVerificationService:
    return ParticipantVerificationService(h_service)


def _handler(p_verify_service: ParticipantVerificationService = Depends(_p_verify_service)) -> VerificationHandlers:
    return VerificationHandlers(p_verify_service)


@verification_router.patch(
    "",
    status_code=200,
    responses={200: {"model": ParticipantVerifiedResponse}, 404: {"model": ErrResponse}},
)
<<<<<<< HEAD
async def verify_participant(jwt_token: str, _handler: VerificationHandlers = Depends(_handler)) -> Response:
    return await _handler.verify_participant(jwt_token=jwt_token)


@verification_router.post(
    "/send-email",
    status_code=200,
    responses={
        200: {"model": VerificationEmailSentSuccessfullyResponse},
        400: {"model": ErrResponse},
        404: {"model": ErrResponse},
        409: {"model": ErrResponse},
    },
)
async def send_verification_email(
    email_verification_request_body: ResendEmailParticipantData,
    background_tasks: BackgroundTasks,
    _handler: VerificationHandlers = Depends(_handler),
) -> Response:
    return await _handler.send_verification_email(
        participant_id=email_verification_request_body.participant_id, background_tasks=background_tasks
    )
=======
async def verify_participant(
    jwt_token: str, background_tasks: BackgroundTasks, _handler: VerificationHandlers = Depends(_handler)
) -> Response:
    return await _handler.verify_participant(jwt_token=jwt_token, background_tasks=background_tasks)
>>>>>>> bdbb5444
<|MERGE_RESOLUTION|>--- conflicted
+++ resolved
@@ -28,9 +28,10 @@
     status_code=200,
     responses={200: {"model": ParticipantVerifiedResponse}, 404: {"model": ErrResponse}},
 )
-<<<<<<< HEAD
-async def verify_participant(jwt_token: str, _handler: VerificationHandlers = Depends(_handler)) -> Response:
-    return await _handler.verify_participant(jwt_token=jwt_token)
+async def verify_participant(
+    jwt_token: str, background_tasks: BackgroundTasks, _handler: VerificationHandlers = Depends(_handler)
+) -> Response:
+    return await _handler.verify_participant(jwt_token=jwt_token, background_tasks=background_tasks)
 
 
 @verification_router.post(
@@ -48,12 +49,6 @@
     background_tasks: BackgroundTasks,
     _handler: VerificationHandlers = Depends(_handler),
 ) -> Response:
-    return await _handler.send_verification_email(
+    return await _handler.resend_verification_email(
         participant_id=email_verification_request_body.participant_id, background_tasks=background_tasks
-    )
-=======
-async def verify_participant(
-    jwt_token: str, background_tasks: BackgroundTasks, _handler: VerificationHandlers = Depends(_handler)
-) -> Response:
-    return await _handler.verify_participant(jwt_token=jwt_token, background_tasks=background_tasks)
->>>>>>> bdbb5444
+    )