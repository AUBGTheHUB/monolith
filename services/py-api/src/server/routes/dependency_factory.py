from os import environ
from typing import Annotated
from fastapi import Depends, HTTPException, Header, Path
from src.database.db_manager import DB_MANAGER, FEATURE_SWITCH_COLLECTION, PARTICIPANTS_COLLECTION, TEAMS_COLLECTION
from src.database.repository.feature_switch_repository import FeatureSwitchRepository
from src.database.repository.participants_repository import ParticipantsRepository
from src.database.repository.teams_repository import TeamsRepository
from src.database.transaction_manager import TransactionManager
from src.server.handlers.feature_switch_handler import FeatureSwitchHandler
from src.service.feature_switch_service import FeatureSwitchService
from src.service.hackathon_service import HackathonService
from bson import ObjectId
<<<<<<< HEAD
from src.service.mail_service.resend_service import ResendMailService
from starlette import status
=======

from src.service.mail_service.hackathon_mail_service import HackathonMailService
from src.service.mail_service.mail_client import ResendMailClient

>>>>>>> 57e88ffd

# https://fastapi.tiangolo.com/tutorial/dependencies/sub-dependencies/
# Dependency wiring


def _p_repo(db_manager: DB_MANAGER) -> ParticipantsRepository:
    return ParticipantsRepository(db_manager, PARTICIPANTS_COLLECTION)

def _t_repo(db_manager: DB_MANAGER) -> TeamsRepository:
    return TeamsRepository(db_manager, TEAMS_COLLECTION)

def _tx_manager(db_manager: DB_MANAGER) -> TransactionManager:
    return TransactionManager(db_manager)


def _mail_service() -> HackathonMailService:
    # The client initialization could be made as a factory if more mailing clients are added
    return HackathonMailService(client=ResendMailClient())

def _fs_repo(db_manager: DB_MANAGER) -> FeatureSwitchRepository:
    return FeatureSwitchRepository(db_manager, FEATURE_SWITCH_COLLECTION)

def _h_service(
    p_repo: ParticipantsRepository = Depends(_p_repo),
    t_repo: TeamsRepository = Depends(_t_repo),
    fs_repo: FeatureSwitchRepository = Depends(_fs_repo),
    tx_manager: TransactionManager = Depends(_tx_manager),
    mail_service: HackathonMailService = Depends(_mail_service),
) -> HackathonService:
<<<<<<< HEAD
    return HackathonService(p_repo, t_repo, fs_repo, tx_manager, mailing_service)
=======
    return HackathonService(p_repo, t_repo, tx_manager, mail_service)
>>>>>>> 57e88ffd


def is_auth(authorization: Annotated[str, Header()]) -> None:
    # This follows the dependency pattern that is provided to us by FastAPI
    # You can read more about it here:
    # https://fastapi.tiangolo.com/tutorial/dependencies/dependencies-in-path-operation-decorators/
    # I have exported this function on a separate dependencies file likes suggested in:
    # https://fastapi.tiangolo.com/tutorial/bigger-applications/#another-module-with-apirouter
    if environ["ENV"] != "PROD":
        if not (
            authorization
            and authorization.startswith("Bearer ")
            and authorization[len("Bearer ") :] == environ["SECRET_AUTH_TOKEN"]
        ):
            raise HTTPException(detail="Unauthorized", status_code=401)
    else:
        # TODO: Implement JWT Bearer token authorization logic if we decide on an admin panel.
        #  For now every effort to access protected routes in a PROD env will not be authorized!
        raise HTTPException(detail="Unauthorized", status_code=401)


def validate_obj_id(object_id: Annotated[str, Path()]) -> None:
    if not ObjectId.is_valid(object_id):
        raise HTTPException(detail="Wrong Object ID format", status_code=400)

async def registration_open(handler: FeatureSwitchHandler = Depends()) -> None:
    response = await handler.check_registration_status()
    if response.status_code == status.HTTP_409_CONFLICT:
        raise HTTPException(detail="Registration is closed", status_code=409)<|MERGE_RESOLUTION|>--- conflicted
+++ resolved
@@ -10,15 +10,11 @@
 from src.service.feature_switch_service import FeatureSwitchService
 from src.service.hackathon_service import HackathonService
 from bson import ObjectId
-<<<<<<< HEAD
-from src.service.mail_service.resend_service import ResendMailService
-from starlette import status
-=======
 
 from src.service.mail_service.hackathon_mail_service import HackathonMailService
 from src.service.mail_service.mail_client import ResendMailClient
 
->>>>>>> 57e88ffd
+from starlette import status
 
 # https://fastapi.tiangolo.com/tutorial/dependencies/sub-dependencies/
 # Dependency wiring
@@ -48,11 +44,7 @@
     tx_manager: TransactionManager = Depends(_tx_manager),
     mail_service: HackathonMailService = Depends(_mail_service),
 ) -> HackathonService:
-<<<<<<< HEAD
-    return HackathonService(p_repo, t_repo, fs_repo, tx_manager, mailing_service)
-=======
-    return HackathonService(p_repo, t_repo, tx_manager, mail_service)
->>>>>>> 57e88ffd
+    return HackathonService(p_repo, t_repo, fs_repo, tx_manager, mail_service)
 
 
 def is_auth(authorization: Annotated[str, Header()]) -> None:
