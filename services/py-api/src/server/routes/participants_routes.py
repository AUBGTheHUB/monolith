--- conflicted
+++ resolved
@@ -1,11 +1,7 @@
 from typing import Union
-<<<<<<< HEAD
-from fastapi import APIRouter, Depends
+from fastapi import APIRouter, Depends, BackgroundTasks
 from result import is_err
 from src.server.handlers.feature_switch_handler import FeatureSwitchHandler
-=======
-from fastapi import APIRouter, Depends, BackgroundTasks
->>>>>>> 4b79d2dc
 from src.server.handlers.hackathon_handlers import HackathonManagementHandlers
 
 from src.server.routes.dependency_factory import _h_service
@@ -58,7 +54,6 @@
     participant_handler: ParticipantHandlers = Depends(_p_handler),
     feature_switch_handler: FeatureSwitchHandler = Depends(_fs_handler),
 ) -> Response:
-<<<<<<< HEAD
     
     registration_status_result = await feature_switch_handler.handle_feature_switch("isRegistrationOpen")
     
@@ -69,9 +64,6 @@
         )
 
     return await participant_handler.create_participant(participant_request_body, jwt_token)
-=======
-    return await handler.create_participant(participant_request_body, background_tasks, jwt_token)
->>>>>>> 4b79d2dc
 
 
 @participants_router.delete(
