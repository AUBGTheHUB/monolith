--- conflicted
+++ resolved
@@ -11,13 +11,6 @@
 
 class HackathonCapacityExceededError(Exception):
     """Exception raised when hackathon capacity has been reached."""
-<<<<<<< HEAD
-    pass
-
-class TeamCapacityExceededError(Exception):
-    """Exception raised when team capacity has been reached."""
-    pass
-=======
 
 
 class ParticipantNotFoundError(Exception):
@@ -25,5 +18,4 @@
 
 
 class TeamNotFoundError(Exception):
-    """Exception raised when there are no teams that match the query to the database"""
->>>>>>> f17254c5
+    """Exception raised when there are no teams that match the query to the database"""