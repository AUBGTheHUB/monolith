from datetime import datetime, timedelta
from datetime import timezone
from math import ceil
<<<<<<< HEAD
from typing import Final, Optional, Tuple, Annotated
=======
from typing import Final, Optional, Tuple
>>>>>>> 57e88ffd

from fastapi import BackgroundTasks, Depends
from motor.motor_asyncio import AsyncIOMotorClientSession
from result import Err, is_err, Ok, Result
from structlog.stdlib import get_logger

from src.database.model.base_model import SerializableObjectId
from src.database.model.participant_model import Participant, UpdateParticipantParams
from src.database.model.team_model import Team, UpdateTeamParams
<<<<<<< HEAD
from src.database.repository.participants_repository import ParticipantsRepository, ParticipantsRepoDep
from src.database.repository.teams_repository import TeamsRepository, TeamsRepoDep
from src.database.transaction_managers import MongoTransactionManager, TransactionManagerDep
=======
from src.database.repository.participants_repository import ParticipantsRepository
from src.database.repository.teams_repository import TeamsRepository
from src.database.transaction_manager import TransactionManager
>>>>>>> 57e88ffd
from src.environment import is_test_env, DOMAIN, SUBDOMAIN, is_prod_env, is_dev_env, PORT
from src.server.exception import (
    DuplicateTeamNameError,
    DuplicateEmailError,
    EmailRateLimitExceededError,
    ParticipantAlreadyVerifiedError,
    ParticipantNotFoundError,
    TeamNameMissmatchError,
    TeamNotFoundError,
)
from src.server.schemas.jwt_schemas.schemas import JwtParticipantInviteRegistrationData, JwtParticipantVerificationData
from src.server.schemas.request_schemas.schemas import (
    RandomParticipantInputData,
    AdminParticipantInputData,
    InviteLinkParticipantInputData,
)
<<<<<<< HEAD
from src.service.mail_service.hackathon_mail_service import HackathonMailService, HackathonMailServiceDep
=======
from src.service.mail_service.hackathon_mail_service import HackathonMailService
>>>>>>> 57e88ffd
from src.utils import JwtUtility

LOG = get_logger()


class HackathonService:
    """Service layer designed to hold all business logic related to hackathon management"""

    MAX_NUMBER_OF_TEAM_MEMBERS: Final[int] = 6
    """Constraint for max number of participants in a given team"""

    MAX_NUMBER_OF_VERIFIED_TEAMS_IN_HACKATHON: Final[int] = 12
    """Constraint for max number of verified teams in the hackathon. A team is verified when the admin participant who
    created the team, verified their email. This const also includes the random teams, which are automatically created
    and marked as verified, once the hackathon registration closes"""

    _RATE_LIMIT_SECONDS: Final[int] = 90
    """Number of seconds before a participant is allowed to resend their verification email, if they didn't get one."""

    # TODO: Change to front-end
    _PARTICIPANTS_VERIFICATION_ROUTE = "/api/v3/hackathon/participants/verify"
    """The front-end route for email verification"""

    _PARTICIPANTS_REGISTRATION_ROUTE = "/hackathon/register"
    """The front-end route for hackathon registration"""

    def __init__(
        self,
        participant_repo: ParticipantsRepository,
        team_repo: TeamsRepository,
<<<<<<< HEAD
        tx_manager: MongoTransactionManager,
=======
        tx_manager: TransactionManager,
>>>>>>> 57e88ffd
        mail_service: HackathonMailService,
    ) -> None:
        self._participant_repo = participant_repo
        self._team_repo = team_repo
        self._tx_manager = tx_manager
        self._mail_service = mail_service

    async def _create_participant_and_team_in_transaction_callback(
        self, input_data: AdminParticipantInputData, session: Optional[AsyncIOMotorClientSession] = None
    ) -> Result[Tuple[Participant, Team], DuplicateEmailError | DuplicateTeamNameError | Exception]:
        """
        This method is intended to be passed as the `callback` argument to the `TransactionManager.with_transaction(...)`
        function.
        """

        team = await self._team_repo.create(Team(name=input_data.team_name), session)
        if is_err(team):
            return team

        participant = await self._participant_repo.create(
            Participant(
                name=input_data.name,
                email=str(input_data.email),
                is_admin=input_data.is_admin,
                team_id=team.ok_value.id,
            ),
            session,
        )
        if is_err(participant):
            return participant

        return Ok((participant.ok_value, team.ok_value))

    async def create_participant_and_team_in_transaction(
        self, input_data: AdminParticipantInputData
    ) -> Result[Tuple[Participant, Team], DuplicateEmailError | DuplicateTeamNameError | Exception]:
        """Creates a participant and team in a transactional manner. The participant is added to the team created. If
        any of the db operations: creation of a Team obj, creation of a Participant obj fails, the whole operation
        fails, and no permanent changes are made to the database."""

        return await self._tx_manager.with_transaction(
            self._create_participant_and_team_in_transaction_callback, input_data
        )

    async def create_random_participant(
        self, input_data: RandomParticipantInputData
    ) -> Result[Tuple[Participant, None], DuplicateEmailError | Exception]:

        result = await self._participant_repo.create(
            Participant(name=input_data.name, email=str(input_data.email), is_admin=False, team_id=None)
        )
        if is_err(result):
            return result

        # As when first created, the random participant is not assigned to a team we return the team as None
        return Ok((result.ok_value, None))

    async def create_invite_link_participant(
        self, input_data: InviteLinkParticipantInputData, decoded_jwt_token: JwtParticipantInviteRegistrationData
    ) -> Result[Tuple[Participant, Team], DuplicateEmailError | TeamNotFoundError | TeamNameMissmatchError | Exception]:

        # Check if team still exists - Returns an error when it doesn't
        team_result = await self._team_repo.fetch_by_id(decoded_jwt_token["team_id"])
        if is_err(team_result):
            return team_result

        # Check if the team_name from the token is consistent with the team_name from the request body
        # A missmatch could occur if the frontend passes something different
        if input_data.team_name != team_result.ok_value.name:
            return Err(TeamNameMissmatchError())

        participant_result = await self._participant_repo.create(
            Participant(
                name=input_data.name,
                email=str(input_data.email),
                is_admin=input_data.is_admin,
                team_id=SerializableObjectId(decoded_jwt_token["team_id"]),
                email_verified=True,
            )
        )
        if is_err(participant_result):
            return participant_result

        # Return the new participant
        return Ok((participant_result.ok_value, team_result.ok_value))

    async def check_capacity_register_admin_participant_case(self) -> bool:
        """Calculate if there is enough capacity to register a new team. Capacity is measured in max number of verified
        teams in the hackathon. This is the Capacity Check 2 from the Excalidraw 'Adding a participant workflow'"""

        # Fetch number of verified random participants
        verified_random_participants = await self._participant_repo.get_verified_random_participants_count()

        # Fetch number of verified registered teams
        verified_registered_teams = await self._team_repo.get_verified_registered_teams_count()

        # Calculate the anticipated number of teams
        number_ant_teams = verified_registered_teams + ceil(
            verified_random_participants / self.MAX_NUMBER_OF_TEAM_MEMBERS
        )

        # Check against the hackathon capacity
        return number_ant_teams < self.MAX_NUMBER_OF_VERIFIED_TEAMS_IN_HACKATHON

    async def check_capacity_register_random_participant_case(self) -> bool:
        """Calculate if there is enough capacity to register a new random participant. Capacity is measured in max
        number of verified teams in the hackathon. This is the Capacity Check 1 from the Excalidraw 'Adding a
        participant workflow'"""

        # Fetch number of verified random participants
        verified_random_participants = await self._participant_repo.get_verified_random_participants_count()

        # Fetch number of verified registered teams
        verified_registered_teams = await self._team_repo.get_verified_registered_teams_count()

        # Calculate the anticipated number of teams if a new random participant is added
        number_ant_teams = verified_registered_teams + ceil(
            (verified_random_participants + 1) / self.MAX_NUMBER_OF_TEAM_MEMBERS
        )

        # Check against the hackathon capacity
        return number_ant_teams <= self.MAX_NUMBER_OF_VERIFIED_TEAMS_IN_HACKATHON

    async def check_team_capacity(self, team_id: str) -> bool:
        """Calculate if there is enough capacity to register a new participant from the invite link for his team."""

        # Fetch number of registered participants in the team
        registered_teammates = await self._participant_repo.get_number_registered_teammates(team_id)

        # Check against team capacity
        return registered_teammates + 1 <= self.MAX_NUMBER_OF_TEAM_MEMBERS

    async def verify_random_participant(
        self, jwt_data: JwtParticipantVerificationData
    ) -> Result[Tuple[Participant, None], ParticipantNotFoundError | ParticipantAlreadyVerifiedError | Exception]:

        # This step is taken to ensure that we are not verifying an already verified participant
        result = await self._participant_repo.fetch_by_id(jwt_data["sub"])

        if is_err(result):
            return result

        if result.ok_value.email_verified:
            return Err(ParticipantAlreadyVerifiedError())

        # Updates the random participant if it exists
        result = await self._participant_repo.update(
            obj_id=jwt_data["sub"], obj_fields=UpdateParticipantParams(email_verified=True)
        )

        if is_err(result):
            return result

        # As when first created, the random participant is not assigned to a team we return the team as None
        return Ok((result.ok_value, None))

    async def verify_admin_participant_and_team_in_transaction(
        self, jwt_data: JwtParticipantVerificationData
    ) -> Result[
        Tuple[Participant, Team],
        ParticipantNotFoundError | TeamNotFoundError | Exception,
    ]:
        return await self._tx_manager.with_transaction(self._verify_admin_participant_and_team_callback, jwt_data)

    async def _verify_admin_participant_and_team_callback(
        self,
        jwt_data: JwtParticipantVerificationData,
        session: Optional[AsyncIOMotorClientSession] = None,
    ) -> Result[
        Tuple[Participant, Team],
        ParticipantNotFoundError | TeamNotFoundError | ParticipantAlreadyVerifiedError | Exception,
    ]:
        # This step is taken to ensure that we are not verifying an already verified participant
        result = await self._participant_repo.fetch_by_id(jwt_data["sub"])

        if is_err(result):
            return result

        if result.ok_value.email_verified:
            return Err(ParticipantAlreadyVerifiedError())

        result_verified_admin = await self._participant_repo.update(
            obj_id=jwt_data["sub"], obj_fields=UpdateParticipantParams(email_verified=True), session=session
        )

        if is_err(result_verified_admin):
            return result_verified_admin

        result_verified_team = await self._team_repo.update(
            obj_id=str(result_verified_admin.ok_value.team_id),
            obj_fields=UpdateTeamParams(is_verified=True),
            session=session,
        )

        if is_err(result_verified_team):
            return result_verified_team

        return Ok((result_verified_admin.ok_value, result_verified_team.ok_value))

    async def delete_participant(
        self, participant_id: str
    ) -> Result[Participant, ParticipantNotFoundError | Exception]:
        return await self._participant_repo.delete(obj_id=participant_id)

    async def delete_team(self, team_id: str) -> Result[Team, TeamNotFoundError | Exception]:
        return await self._team_repo.delete(obj_id=team_id)

    async def check_send_verification_email_rate_limit(self, participant_id: str) -> Result[
        Tuple[Participant, Team],
        ParticipantNotFoundError | ParticipantAlreadyVerifiedError | EmailRateLimitExceededError | Exception,
    ]:
        """Check if the verification email rate limit has been reached"""

        participant = await self._participant_repo.fetch_by_id(obj_id=participant_id)

        # If there was an error fetching the participant return that error as it is as it will be handled further up by
        # the handler
        if is_err(participant):
            return participant

        # Check if the participant is already verified before sending another verification email
        if participant.ok_value.email_verified:
            return Err(ParticipantAlreadyVerifiedError())

        # We fetch the team so that we take advantage of the team info we have to pass to the mailing service
        team = (
            await self._team_repo.fetch_by_id(obj_id=str(participant.ok_value.team_id))
            if participant.ok_value.is_admin
            else Ok(None)
        )

        # If there was an error fetching the team return that error as it is as it will be handled further up by the
        # handler
        if is_err(team):
            return team

        # The last_sent_mail field is None when there has not been any email sent previously
        if participant.ok_value.last_sent_verification_email is None:
            return Ok((participant.ok_value, team.ok_value))

        # Calculate the rate limit
        is_within_rate_limit = datetime.now() - participant.ok_value.last_sent_verification_email >= timedelta(
            seconds=self._RATE_LIMIT_SECONDS
        )

        # If it is not within the rate limit raise an error
        if not is_within_rate_limit:
            remaining_time = (
                self._RATE_LIMIT_SECONDS - (datetime.now() - participant.ok_value.last_sent_verification_email).seconds
            )

            return Err(EmailRateLimitExceededError(seconds_to_retry_after=remaining_time))

        return Ok((participant.ok_value, team.ok_value))

    async def send_verification_email(
        self, participant: Participant, background_tasks: BackgroundTasks, team: Team | None = None
    ) -> Err[ParticipantNotFoundError | ValueError | Exception] | None:
        """
        Sends a verification email to admin and random participants and adds a timestamp when the last verification
        email has been sent, for rate-limiting purposes
        Args:
            participant: the participant who should receive the email. Admin or random participant only, invite_link
                participants are automatically verified.
            team: The team which the admin participant created. Should be passed only when sending emails to admin
             participants, as random teams are created only after hackathon registration closes.
            background_tasks: This is passed initially from the routes as part of the FastAPI Dependency Injection
                system. It is auto-wired for us. We use background tasks as we want to send an email only once we
                have returned a response. In this way we are able to keep our response times sub-second as we don't
                wait for the email to be sent, which could take more than 2 seconds.
        Returns:
            An Err if adding of the updating the participant document last_sent_verification_email property fails, or
            sending the verification emails fails. Otherwise, returns None.
        """

        # Don't send emails when we are running tests
        if is_test_env():
            return None

        # Build the payload for the Jwt token
        expiration = (datetime.now(timezone.utc) + timedelta(hours=24)).timestamp()
        payload = JwtParticipantVerificationData(sub=str(participant.id), is_admin=participant.is_admin, exp=expiration)

        # Create the Jwt Token
        jwt_token = JwtUtility.encode_data(data=payload)

        # Append the Jwt to the endpoint
        if is_prod_env():
            verification_link = f"https://{DOMAIN}{self._PARTICIPANTS_VERIFICATION_ROUTE}?jwt_token={jwt_token}"
        elif is_dev_env():
            verification_link = (
                f"https://{SUBDOMAIN}.{DOMAIN}{self._PARTICIPANTS_VERIFICATION_ROUTE}?jwt_token={jwt_token}"
            )
        else:
            verification_link = f"https://{DOMAIN}:{PORT}{self._PARTICIPANTS_VERIFICATION_ROUTE}?jwt_token={jwt_token}"

        # Update the last_sent_verification_email field for rate-limiting purposes
        result = await self._participant_repo.update(
            obj_id=str(participant.id), obj_fields=UpdateParticipantParams(last_sent_verification_email=datetime.now())
        )

        # If the update fails, do not send the email and return the error
        if is_err(result):
            return result

<<<<<<< HEAD
        LOG.info("Sending verification email...", participant=participant)
=======
>>>>>>> 57e88ffd
        err = self._mail_service.send_participant_verification_email(
            participant=participant,
            verification_link=verification_link,
            background_tasks=background_tasks,
            team_name=team.name if team else None,
        )
        if err is not None:
            LOG.error("Sending of verification email failed...", participant=participant, err=err)
            return err

<<<<<<< HEAD
=======
        if err is not None:
            return err

>>>>>>> 57e88ffd
        return None

    def send_successful_registration_email(
        self, participant: Participant, background_tasks: BackgroundTasks, team: Team | None = None
    ) -> Err[ValueError] | None:
        """
        Sends an email confirming the successful registration of a participant.
        Args:
            participant: The participant who should receive the email. Could be admin, random or invite_link
             participant.
            team: The team which the admin participant created. Should be passed only when sending emails to admin or
             invite_link participants.
            background_tasks: This is passed initially from the routes as part of the FastAPI Dependency Injection
             system. It is auto-wired for us. We use background tasks as we want to send an email only once we have
             returned a response. In this way we are able to keep our response times sub-second as we don't wait for
             the email to be sent, which could take more than 2 seconds.
        Returns:
            An Err if sending the successful registration email fails
        """
        # Don't send emails when we are running tests
        if is_test_env():
            return None

        if team is None:
            # When dealing with random participants we no team_name and invite_link should be present in the email
            err = self._mail_service.send_participant_successful_registration_email(
                participant=participant, background_tasks=background_tasks
            )
            if err is not None:
<<<<<<< HEAD
                LOG.error("Sending of successful registration email failed...", participant=participant, err=err)
=======
>>>>>>> 57e88ffd
                return err

            return None

        if participant.is_admin is False:
            # When dealing with invite_link participants we no invite_link should be present in the email
            err = self._mail_service.send_participant_successful_registration_email(
                participant=participant, team_name=team.name, background_tasks=background_tasks
            )
            if err is not None:
<<<<<<< HEAD
                LOG.error("Sending of successful registration email failed...", participant=participant, err=err)
=======
>>>>>>> 57e88ffd
                return err

            return None

        # Build the payload for the Jwt token
        expiration = (datetime.now(timezone.utc) + timedelta(days=15)).timestamp()
        payload = JwtParticipantInviteRegistrationData(sub=str(participant.id), team_id=str(team.id), exp=expiration)

        # Create the Jwt Token
        jwt_token = JwtUtility.encode_data(data=payload)

        # Append the Jwt to the endpoint
        if is_prod_env():
            invite_link = f"https://{DOMAIN}{self._PARTICIPANTS_REGISTRATION_ROUTE}?jwt_token={jwt_token}"
        elif is_dev_env():
            invite_link = f"https://{SUBDOMAIN}.{DOMAIN}{self._PARTICIPANTS_REGISTRATION_ROUTE}?jwt_token={jwt_token}"
        else:
            invite_link = f"https://{DOMAIN}:{PORT}{self._PARTICIPANTS_REGISTRATION_ROUTE}?jwt_token={jwt_token}"

<<<<<<< HEAD
        LOG.info("Sending successful registration email...", participant=participant)
=======
>>>>>>> 57e88ffd
        err = self._mail_service.send_participant_successful_registration_email(
            participant=participant, background_tasks=background_tasks, invite_link=invite_link, team_name=team.name
        )
        if err is not None:
<<<<<<< HEAD
            LOG.error("Sending of successful registration email failed...", participant=participant, err=err)
            return err

        return None


def hackathon_service_provider(
    p_repo: ParticipantsRepoDep,
    t_repo: TeamsRepoDep,
    tx_manager: TransactionManagerDep,
    mail_service: HackathonMailServiceDep,
) -> HackathonService:
    """
    This function is designed to be passes to the ``fastapi.Depends`` function which expects a "provider" of an
    instance. ``fastapi.Depends`` will automatically inject the HackathonService instance into its intended
    consumers by calling this provider.

    Args:
        p_repo: An automatically injected ParticipantsRepository instance by FastAPI using ``fastapi.Depends``
        t_repo: An automatically injected TeamsRepository instance by FastAPI using ``fastapi.Depends``
        tx_manager: An automatically injected MongoTransactionManager instance by FastAPI using ``fastapi.Depends``
        mail_service: An automatically injected HackathonMailService instance by FastAPI using ``fastapi.Depends``

    Returns:
        A HackathonService instance.
    """
    return HackathonService(p_repo, t_repo, tx_manager, mail_service)


# https://fastapi.tiangolo.com/tutorial/dependencies/#share-annotated-dependencies
HackathonServiceDep = Annotated[HackathonService, Depends(hackathon_service_provider)]
"""FastAPI dependency for automatically injecting a HackathonService instance into consumers"""
=======
            return err

        return None
>>>>>>> 57e88ffd
<|MERGE_RESOLUTION|>--- conflicted
+++ resolved
@@ -1,11 +1,7 @@
 from datetime import datetime, timedelta
 from datetime import timezone
 from math import ceil
-<<<<<<< HEAD
 from typing import Final, Optional, Tuple, Annotated
-=======
-from typing import Final, Optional, Tuple
->>>>>>> 57e88ffd
 
 from fastapi import BackgroundTasks, Depends
 from motor.motor_asyncio import AsyncIOMotorClientSession
@@ -15,15 +11,9 @@
 from src.database.model.base_model import SerializableObjectId
 from src.database.model.participant_model import Participant, UpdateParticipantParams
 from src.database.model.team_model import Team, UpdateTeamParams
-<<<<<<< HEAD
 from src.database.repository.participants_repository import ParticipantsRepository, ParticipantsRepoDep
 from src.database.repository.teams_repository import TeamsRepository, TeamsRepoDep
-from src.database.transaction_managers import MongoTransactionManager, TransactionManagerDep
-=======
-from src.database.repository.participants_repository import ParticipantsRepository
-from src.database.repository.teams_repository import TeamsRepository
-from src.database.transaction_manager import TransactionManager
->>>>>>> 57e88ffd
+from src.database.transaction_managers import TransactionManagerDep
 from src.environment import is_test_env, DOMAIN, SUBDOMAIN, is_prod_env, is_dev_env, PORT
 from src.server.exception import (
     DuplicateTeamNameError,
@@ -40,11 +30,7 @@
     AdminParticipantInputData,
     InviteLinkParticipantInputData,
 )
-<<<<<<< HEAD
 from src.service.mail_service.hackathon_mail_service import HackathonMailService, HackathonMailServiceDep
-=======
-from src.service.mail_service.hackathon_mail_service import HackathonMailService
->>>>>>> 57e88ffd
 from src.utils import JwtUtility
 
 LOG = get_logger()
@@ -75,11 +61,7 @@
         self,
         participant_repo: ParticipantsRepository,
         team_repo: TeamsRepository,
-<<<<<<< HEAD
-        tx_manager: MongoTransactionManager,
-=======
         tx_manager: TransactionManager,
->>>>>>> 57e88ffd
         mail_service: HackathonMailService,
     ) -> None:
         self._participant_repo = participant_repo
@@ -385,26 +367,16 @@
         if is_err(result):
             return result
 
-<<<<<<< HEAD
-        LOG.info("Sending verification email...", participant=participant)
-=======
->>>>>>> 57e88ffd
         err = self._mail_service.send_participant_verification_email(
             participant=participant,
             verification_link=verification_link,
             background_tasks=background_tasks,
             team_name=team.name if team else None,
         )
-        if err is not None:
-            LOG.error("Sending of verification email failed...", participant=participant, err=err)
-            return err
-
-<<<<<<< HEAD
-=======
+
         if err is not None:
             return err
 
->>>>>>> 57e88ffd
         return None
 
     def send_successful_registration_email(
@@ -434,10 +406,6 @@
                 participant=participant, background_tasks=background_tasks
             )
             if err is not None:
-<<<<<<< HEAD
-                LOG.error("Sending of successful registration email failed...", participant=participant, err=err)
-=======
->>>>>>> 57e88ffd
                 return err
 
             return None
@@ -448,10 +416,6 @@
                 participant=participant, team_name=team.name, background_tasks=background_tasks
             )
             if err is not None:
-<<<<<<< HEAD
-                LOG.error("Sending of successful registration email failed...", participant=participant, err=err)
-=======
->>>>>>> 57e88ffd
                 return err
 
             return None
@@ -471,16 +435,10 @@
         else:
             invite_link = f"https://{DOMAIN}:{PORT}{self._PARTICIPANTS_REGISTRATION_ROUTE}?jwt_token={jwt_token}"
 
-<<<<<<< HEAD
-        LOG.info("Sending successful registration email...", participant=participant)
-=======
->>>>>>> 57e88ffd
         err = self._mail_service.send_participant_successful_registration_email(
             participant=participant, background_tasks=background_tasks, invite_link=invite_link, team_name=team.name
         )
         if err is not None:
-<<<<<<< HEAD
-            LOG.error("Sending of successful registration email failed...", participant=participant, err=err)
             return err
 
         return None
@@ -511,9 +469,4 @@
 
 # https://fastapi.tiangolo.com/tutorial/dependencies/#share-annotated-dependencies
 HackathonServiceDep = Annotated[HackathonService, Depends(hackathon_service_provider)]
-"""FastAPI dependency for automatically injecting a HackathonService instance into consumers"""
-=======
-            return err
-
-        return None
->>>>>>> 57e88ffd
+"""FastAPI dependency for automatically injecting a HackathonService instance into consumers"""