--- conflicted
+++ resolved
@@ -16,6 +16,7 @@
 from src.server.exception import (
     DuplicateTeamNameError,
     DuplicateEmailError,
+    EmailRateLimitExceededError,
     ParticipantAlreadyVerifiedError,
     ParticipantNotFoundError,
     TeamNameMissmatchError,
@@ -236,58 +237,49 @@
     async def delete_team(self, team_id: str) -> Result[Team, TeamNotFoundError | Exception]:
         return await self._team_repo.delete(obj_id=team_id)
 
-<<<<<<< HEAD
-    async def check_send_verification_email_rate_limit(
-        self, participant_id: str
-    ) -> Result[Tuple[bool, Participant], ParticipantNotFoundError | ParticipantAlreadyVerifiedError | Exception]:
+    async def check_send_verification_email_rate_limit(self, participant_id: str) -> Result[
+        Tuple[Participant, Team],
+        ParticipantNotFoundError | ParticipantAlreadyVerifiedError | EmailRateLimitExceededError | Exception,
+    ]:
         """Check if the verification email rate limit has been reached"""
         participant = await self._participant_repo.fetch_by_id(obj_id=participant_id)
 
+        # If there was an error fetching the participant return that error as it is as it will be handled further up by the
+        # handler
         if is_err(participant):
             return participant
 
+        # We fetch the team so that we take advantage of the team info we have to pass to the mailing service
+        team = (
+            self._team_repo.fetch_by_id(obj_id=str(participant.ok_value.team_id))
+            if participant.ok_value.is_admin
+            else None
+        )
+
+        # If there was an error fetching the team return that error as it is as it will be handled further up by the
+        # handler
+        if is_err(team):
+            return team
+
+        # Check if the participant is already verified before sending another verification email
         if participant.ok_value.email_verified:
             return Err(ParticipantAlreadyVerifiedError())
 
-        # If there hasn't been sent an email then we should return True
-        # so we can invoke send_verification_email from the verification service
-
+        # The last_sent_mail field is None when there has not been any email sent previously
         if participant.ok_value.last_sent_email is None:
-            return Ok((True, participant.ok_value))
-
+            return Ok((participant.ok_value, team.ok_value))  # type: ignore
+
+        # Calculate the rate limit
         is_within_rate_limit = datetime.now() - participant.ok_value.last_sent_email >= timedelta(
             seconds=self.RATE_LIMIT_SECONDS
         )
-        return Ok((is_within_rate_limit, participant.ok_value))
-
-    async def send_verification_email(
-        self, participant: Participant, background_tasks: BackgroundTasks
-    ) -> Result[Participant, ParticipantNotFoundError | TeamNotFoundError | Exception]:
-
-        team = await self._team_repo.fetch_by_id(str(participant.team_id))
-
-        if is_err(team):
-            return team
-
-        if environ["ENV"] != "TEST":
-
-            background_tasks.add_task(
-                self._mailing_service.send_participant_verification_email,
-                participant,
-                team.ok_value.name,
-                # TODO add conformation link
-                "",
-            )
-
-        update_result = await self._participant_repo.update(
-            obj_id=participant.id, obj_fields=UpdateParticipantParams(last_sent_email=datetime.now())
-        )
-
-        if is_err(update_result):
-            return update_result
-
-        return Ok(update_result.ok_value)
-=======
+
+        # If it is not within the rate limit raise an error
+        if not is_within_rate_limit:
+            return Err(EmailRateLimitExceededError())
+
+        return Ok((participant.ok_value, team.ok_value))  # type: ignore
+
     async def send_verification_email(
         self, participant: Participant, team: Team | None, background_tasks: BackgroundTasks
     ) -> None:
@@ -356,5 +348,4 @@
             participant,
             invite_link,
             team.name,
-        )
->>>>>>> bdbb5444
+        )