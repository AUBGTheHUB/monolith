from math import ceil
from typing import Optional, Tuple

from motor.motor_asyncio import AsyncIOMotorClientSession
from result import Err, is_err, Ok, Result

from src.database.model.participant_model import Participant
from src.database.model.team_model import Team
from src.database.repository.participants_repository import ParticipantsRepository
from src.database.repository.teams_repository import TeamsRepository
from src.database.transaction_manager import TransactionManager
from src.server.exception import (
    DuplicateTeamNameError,
    DuplicateEmailError,
    HackathonCapacityExceededError,
    ParticipantNotFoundError,
    TeamNotFoundError,
)
from src.server.schemas.jwt_schemas.jwt_user_data_schema import JwtUserData
from src.server.schemas.request_schemas.schemas import ParticipantRequestBody


class HackathonService:
    """Service layer designed to hold all business logic related to hackathon management"""

    def __init__(
        self,
        participant_repo: ParticipantsRepository,
        team_repo: TeamsRepository,
        tx_manager: TransactionManager,
    ) -> None:
        self._participant_repo = participant_repo
        self._team_repo = team_repo
        self._tx_manager = tx_manager

    async def _create_participant_and_team_in_transaction_callback(
        self, input_data: ParticipantRequestBody, session: Optional[AsyncIOMotorClientSession] = None
    ) -> Result[Tuple[Participant, Team], DuplicateEmailError | DuplicateTeamNameError | Exception]:
        """
        This method is intended to be passed as the `callback` argument to the `TransactionManager.with_transaction(...)`
        function.
        """
        team = await self._team_repo.create(input_data, session)
        if is_err(team):
            return team

        participant = await self._participant_repo.create(input_data, session, team_id=team.ok_value.id)
        if is_err(participant):
            return participant

        return Ok((participant.ok_value, team.ok_value))

    async def create_participant_and_team_in_transaction(
        self, input_data: ParticipantRequestBody
    ) -> Result[Tuple[Participant, Team], DuplicateEmailError | DuplicateTeamNameError | Exception]:
        """Creates a participant and team in a transactional manner. The participant is added to the team created. If
        any of the db operations: creation of a Team obj, creation of a Participant obj fails, the whole operation
        fails, and no permanent changes are made to the database."""
        return await self._tx_manager.with_transaction(
            self._create_participant_and_team_in_transaction_callback, input_data
        )

    async def create_random_participant(
        self, input_data: ParticipantRequestBody
    ) -> Result[Tuple[Participant, None], DuplicateEmailError | Exception]:

        result = await self._participant_repo.create(input_data)

        if is_err(result):
            return result

        # As when first created, the random participant is not assigned to a team we return the team as None
        return Ok((result.ok_value, None))

<<<<<<< HEAD
    async def verify_participant_and_team_in_transaction(
        self, is_admin: bool, participant_id: str, team_id: str
    ) -> Result[
        Tuple[Participant, Team],
        ParticipantNotFoundError | TeamNotFoundError | HackathonCapacityExceededError | Exception,
    ]:
        return await self._tx_manager.with_transaction(
            self.verify_participant_and_team_callback, is_admin, participant_id, team_id
        )

    async def verify_participant_and_team_callback(
        self,
        is_admin: bool,
        participant_id: str,
        team_id: str,
        session: Optional[AsyncIOMotorClientSession] = None,
    ) -> Result[
        Tuple[Participant, Team],
        ParticipantNotFoundError | TeamNotFoundError | HackathonCapacityExceededError | Exception,
    ]:

        participant_exists = await self._participant_repo.fetch_by_id(obj_id=participant_id)

        if is_err(participant_exists):
            return participant_exists

        # verifying admin participants
        if is_admin:
            has_capacity = await self.check_capacity_register_admin_participant_case()
            if not has_capacity:
                return Err(HackathonCapacityExceededError())

            result_admin = await self._participant_repo.update(
                obj_id=participant_id, input_data={"email_verified": True}, session=session
            )
            if is_err(result_admin):
                return result_admin

            result_team = await self._team_repo.update(
                obj_id=team_id, input_data={"is_verified": True}, session=session
            )
            if is_err(result_team):
                return result_team

            return Ok((result_admin, result_team))
        # verify random participant (the task of another issue)
=======
    async def verify_random_participant(
        self, jwt_data: JwtUserData
    ) -> Result[Tuple[Participant, None], DuplicateEmailError | Exception]:

        # Updates the random participant if it exists
        result = await self._participant_repo.update(jwt_data["sub"], {"email_verified": True})

        if is_err(result):
            return result

        # As when first created, the random participant is not assigned to a team we return the team as None
        return Ok((result.ok_value, None))
>>>>>>> 7a01c32f

    async def check_capacity_register_admin_participant_case(self) -> bool:
        """Calculate if there is enough capacity to register a new team. Capacity is measured in max number of verified
        teams in the hackathon. This is the Capacity Check 2 from the Excalidraw 'Adding a participant workflow'"""

        # Fetch number of verified random participants
        verified_random_participants = await self._participant_repo.get_verified_random_participants_count()

        # Fetch number of verified registered teams
        verified_registered_teams = await self._team_repo.get_verified_registered_teams_count()

        # Calculate the anticipated number of teams
        number_ant_teams = verified_registered_teams + ceil(
            verified_random_participants / self._team_repo.MAX_NUMBER_OF_TEAM_MEMBERS
        )

        # Check against the hackathon capacity
        return number_ant_teams < self._team_repo.MAX_NUMBER_OF_VERIFIED_TEAMS_IN_HACKATHON

    async def check_capacity_register_random_participant_case(self) -> bool:
        """Calculate if there is enough capacity to register a new random participant. Capacity is measured in max
        number of verified teams in the hackathon. This is the Capacity Check 1 from the Excalidraw 'Adding a
        participant workflow'"""

        # Fetch number of verified random participants
        verified_random_participants = await self._participant_repo.get_verified_random_participants_count()

        # Fetch number of verified registered teams
        verified_registered_teams = await self._team_repo.get_verified_registered_teams_count()

        # Calculate the anticipated number of teams if a new random participant is added
        number_ant_teams = verified_registered_teams + ceil(
            (verified_random_participants + 1) / self._team_repo.MAX_NUMBER_OF_TEAM_MEMBERS
        )

        # Check against the hackathon capacity
        return number_ant_teams <= self._team_repo.MAX_NUMBER_OF_VERIFIED_TEAMS_IN_HACKATHON

    async def delete_participant(
        self, participant_id: str
    ) -> Result[Participant, ParticipantNotFoundError | Exception]:
        return await self._participant_repo.delete(obj_id=participant_id)

    async def delete_team(self, team_id: str) -> Result[Team, TeamNotFoundError | Exception]:
        return await self._team_repo.delete(obj_id=team_id)<|MERGE_RESOLUTION|>--- conflicted
+++ resolved
@@ -72,7 +72,19 @@
         # As when first created, the random participant is not assigned to a team we return the team as None
         return Ok((result.ok_value, None))
 
-<<<<<<< HEAD
+    async def verify_random_participant(
+        self, jwt_data: JwtUserData
+    ) -> Result[Tuple[Participant, None], DuplicateEmailError | Exception]:
+
+        # Updates the random participant if it exists
+        result = await self._participant_repo.update(jwt_data["sub"], {"email_verified": True})
+
+        if is_err(result):
+            return result
+
+        # As when first created, the random participant is not assigned to a team we return the team as None
+        return Ok((result.ok_value, None))
+
     async def verify_participant_and_team_in_transaction(
         self, is_admin: bool, participant_id: str, team_id: str
     ) -> Result[
@@ -106,33 +118,19 @@
                 return Err(HackathonCapacityExceededError())
 
             result_admin = await self._participant_repo.update(
-                obj_id=participant_id, input_data={"email_verified": True}, session=session
+                obj_id=participant_id, updated_data={"email_verified": True}, session=session
             )
             if is_err(result_admin):
                 return result_admin
 
             result_team = await self._team_repo.update(
-                obj_id=team_id, input_data={"is_verified": True}, session=session
+                obj_id=team_id, updated_data={"is_verified": True}, session=session
             )
             if is_err(result_team):
                 return result_team
 
             return Ok((result_admin, result_team))
         # verify random participant (the task of another issue)
-=======
-    async def verify_random_participant(
-        self, jwt_data: JwtUserData
-    ) -> Result[Tuple[Participant, None], DuplicateEmailError | Exception]:
-
-        # Updates the random participant if it exists
-        result = await self._participant_repo.update(jwt_data["sub"], {"email_verified": True})
-
-        if is_err(result):
-            return result
-
-        # As when first created, the random participant is not assigned to a team we return the team as None
-        return Ok((result.ok_value, None))
->>>>>>> 7a01c32f
 
     async def check_capacity_register_admin_participant_case(self) -> bool:
         """Calculate if there is enough capacity to register a new team. Capacity is measured in max number of verified
