from math import ceil
from typing import Optional, Tuple

from motor.motor_asyncio import AsyncIOMotorClientSession
from result import is_err, Ok, Result

from src.database.model.participant_model import Participant
from src.database.model.team_model import Team
from src.database.repository.participants_repository import ParticipantsRepository
from src.database.repository.teams_repository import TeamsRepository
from src.database.transaction_manager import TransactionManager
from src.server.exception import (
    DuplicateTeamNameError,
    DuplicateEmailError,
    ParticipantNotFoundError,
    TeamNotFoundError,
)
from src.server.schemas.request_schemas.schemas import ParticipantRequestBody


class HackathonService:
    """Service layer designed to hold all business logic related to hackathon management"""

    def __init__(
        self,
        participant_repo: ParticipantsRepository,
        team_repo: TeamsRepository,
        tx_manager: TransactionManager,
    ) -> None:
        self._participant_repo = participant_repo
        self._team_repo = team_repo
        self._tx_manager = tx_manager

    async def _create_participant_and_team_in_transaction_callback(
        self, input_data: ParticipantRequestBody, session: Optional[AsyncIOMotorClientSession] = None
    ) -> Result[Tuple[Participant, Team], DuplicateEmailError | DuplicateTeamNameError | Exception]:
        """
        This method is intended to be passed as the `callback` argument to the `TransactionManager.with_transaction(...)`
        function.
        """
        team = await self._team_repo.create(input_data, session)
        if is_err(team):
            return team

        participant = await self._participant_repo.create(input_data, session, team_id=team.ok_value.id)
        if is_err(participant):
            return participant

        return Ok((participant.ok_value, team.ok_value))

    async def create_participant_and_team_in_transaction(
        self, input_data: ParticipantRequestBody
    ) -> Result[Tuple[Participant, Team], DuplicateEmailError | DuplicateTeamNameError | Exception]:
        """Creates a participant and team in a transactional manner. The participant is added to the team created. If
        any of the db operations: creation of a Team obj, creation of a Participant obj fails, the whole operation
        fails, and no permanent changes are made to the database."""
        return await self._tx_manager.with_transaction(
            self._create_participant_and_team_in_transaction_callback, input_data
        )

    async def create_random_participant(
        self, input_data: ParticipantRequestBody
    ) -> Result[Tuple[Participant, None], DuplicateEmailError | Exception]:

        result = await self._participant_repo.create(input_data)

        if is_err(result):
            return result

        # As when first created, the random participant is not assigned to a team we return the team as None
        return Ok((result.ok_value, None))

    async def verify_admin_participant_and_team_in_transaction(
        self, admin_id: str, team_id: str
    ) -> Result[Tuple[Participant, Team], Exception]:
        return await self._tx_manager.with_transaction(
            self.verify_admin_participant_and_team_callback, admin_id, team_id
        )

    async def verify_admin_participant_and_team_callback(
        self, admin_id: str, team_id: str, session: Optional[AsyncIOMotorClientSession] = None
    ) -> Result[Tuple[Participant, Team], Exception]:
        result_admin = await self._participant_repo.update(
            obj_id=admin_id, input_data={"email_verified": True}, session=session
        )
        if is_err(result_admin):
            return result_admin

        result_team = await self._team_repo.update(obj_id=team_id, input_data={"is_verified": True}, session=session)
        if is_err(result_team):
            return result_team

        return Ok((result_admin, result_team))

    async def check_capacity_register_admin_participant_case(self) -> bool:
        """Calculate if there is enough capacity to register a new team. Capacity is measured in max number of verified
        teams in the hackathon. This is the Capacity Check 2 from the Excalidraw 'Adding a participant workflow'"""

        # Fetch number of verified random participants
        verified_random_participants = await self._participant_repo.get_verified_random_participants_count()

        # Fetch number of verified registered teams
        verified_registered_teams = await self._team_repo.get_verified_registered_teams_count()

        # Calculate the anticipated number of teams
        number_ant_teams = verified_registered_teams + ceil(
            verified_random_participants / self._team_repo.MAX_NUMBER_OF_TEAM_MEMBERS
        )

        # Check against the hackathon capacity
        return number_ant_teams < self._team_repo.MAX_NUMBER_OF_VERIFIED_TEAMS_IN_HACKATHON

    async def check_capacity_register_random_participant_case(self) -> bool:
        """Calculate if there is enough capacity to register a new random participant. Capacity is measured in max
        number of verified teams in the hackathon. This is the Capacity Check 1 from the Excalidraw 'Adding a
        participant workflow'"""

        # Fetch number of verified random participants
        verified_random_participants = await self._participant_repo.get_verified_random_participants_count()

        # Fetch number of verified registered teams
        verified_registered_teams = await self._team_repo.get_verified_registered_teams_count()

        # Calculate the anticipated number of teams if a new random participant is added
        number_ant_teams = verified_registered_teams + ceil(
            (verified_random_participants + 1) / self._team_repo.MAX_NUMBER_OF_TEAM_MEMBERS
        )

        # Check against the hackathon capacity
        return number_ant_teams <= self._team_repo.MAX_NUMBER_OF_VERIFIED_TEAMS_IN_HACKATHON

<<<<<<< HEAD
    async def check_if_participant_exists_in_by_id(self, object_id: str) -> bool:
        result = await self._participant_repo.fetch_by_id(obj_id=object_id)
        return result is not None
=======
    async def delete_participant(
        self, participant_id: str
    ) -> Result[Participant, ParticipantNotFoundError | Exception]:
        return await self._participant_repo.delete(obj_id=participant_id)

    async def delete_team(self, team_id: str) -> Result[Team, TeamNotFoundError | Exception]:
        return await self._team_repo.delete(obj_id=team_id)
>>>>>>> f17254c5
<|MERGE_RESOLUTION|>--- conflicted
+++ resolved
@@ -129,11 +129,11 @@
         # Check against the hackathon capacity
         return number_ant_teams <= self._team_repo.MAX_NUMBER_OF_VERIFIED_TEAMS_IN_HACKATHON
 
-<<<<<<< HEAD
+
     async def check_if_participant_exists_in_by_id(self, object_id: str) -> bool:
         result = await self._participant_repo.fetch_by_id(obj_id=object_id)
         return result is not None
-=======
+
     async def delete_participant(
         self, participant_id: str
     ) -> Result[Participant, ParticipantNotFoundError | Exception]:
@@ -141,4 +141,3 @@
 
     async def delete_team(self, team_id: str) -> Result[Team, TeamNotFoundError | Exception]:
         return await self._team_repo.delete(obj_id=team_id)
->>>>>>> f17254c5
