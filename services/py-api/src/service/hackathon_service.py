--- conflicted
+++ resolved
@@ -122,7 +122,14 @@
 
         # Check against the hackathon capacity
         return number_ant_teams <= self._team_repo.MAX_NUMBER_OF_VERIFIED_TEAMS_IN_HACKATHON
-<<<<<<< HEAD
+
+    async def delete_participant(
+        self, participant_id: str
+    ) -> Result[Participant, ParticipantNotFoundError | Exception]:
+        return await self._participant_repo.delete(obj_id=participant_id)
+
+    async def delete_team(self, team_id: str) -> Result[Team, TeamNotFoundError | Exception]:
+        return await self._team_repo.delete(obj_id=team_id)
     
     async def check_team_capacity(self, team_name: str) -> bool:
         """Calculate if there is enough capacity to register a new participant from the invite link for his team."""
@@ -131,14 +138,4 @@
         registered_participants = await self._participant_repo.get_number_registered_teammates(team_name)
 
         # Check against team capacity
-        return registered_participants + 1 <= self._team_repo.MAX_NUMBER_OF_TEAM_MEMBERS
-=======
-
-    async def delete_participant(
-        self, participant_id: str
-    ) -> Result[Participant, ParticipantNotFoundError | Exception]:
-        return await self._participant_repo.delete(obj_id=participant_id)
-
-    async def delete_team(self, team_id: str) -> Result[Team, TeamNotFoundError | Exception]:
-        return await self._team_repo.delete(obj_id=team_id)
->>>>>>> f17254c5
+        return registered_participants + 1 <= self._team_repo.MAX_NUMBER_OF_TEAM_MEMBERS