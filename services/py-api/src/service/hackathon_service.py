--- conflicted
+++ resolved
@@ -5,7 +5,7 @@
 from result import Err, is_err, Ok, Result
 
 from src.database.model.participant_model import Participant, UpdatedParticipant
-from src.database.model.team_model import Team
+from src.database.model.team_model import Team, UpdatedTeam
 from src.database.repository.participants_repository import ParticipantsRepository
 from src.database.repository.teams_repository import TeamsRepository
 from src.database.transaction_manager import TransactionManager
@@ -16,10 +16,6 @@
     TeamNameMissmatchError,
     TeamNotFoundError,
 )
-<<<<<<< HEAD
-from src.server.schemas.jwt_schemas.jwt_user_data_schema import JwtUserData
-from src.server.schemas.request_schemas.schemas import ParticipantRequestBody
-=======
 from src.server.schemas.jwt_schemas.schemas import JwtParticipantInviteRegistrationData, JwtParticipantVerificationData
 from src.server.schemas.request_schemas.schemas import (
     RandomParticipantInputData,
@@ -27,7 +23,6 @@
     InviteLinkParticipantInputData,
 )
 from src.database.model.base_model import SerializableObjectId
->>>>>>> f87f082d
 
 
 class HackathonService:
@@ -93,36 +88,6 @@
         # As when first created, the random participant is not assigned to a team we return the team as None
         return Ok((result.ok_value, None))
 
-<<<<<<< HEAD
-    async def verify_admin_participant_and_team_in_transaction(self, jwt_data: JwtUserData) -> Result[
-        Tuple[Participant, Team],
-        ParticipantNotFoundError | TeamNotFoundError | Exception,
-    ]:
-        return await self._tx_manager.with_transaction(self._verify_admin_participant_and_team_callback, jwt_data)
-
-    async def _verify_admin_participant_and_team_callback(
-        self,
-        jwt_data: JwtUserData,
-        session: Optional[AsyncIOMotorClientSession] = None,
-    ) -> Result[
-        Tuple[Participant, Team],
-        ParticipantNotFoundError | TeamNotFoundError | Exception,
-    ]:
-
-        result_admin = await self._participant_repo.update(
-            obj_id=jwt_data["sub"], updated_data={"email_verified": True}, session=session
-        )
-        if is_err(result_admin):
-            return result_admin
-
-        result_team = await self._team_repo.update(
-            obj_id=jwt_data["team_id"], updated_data={"is_verified": True}, session=session
-        )
-        if is_err(result_team):
-            return result_team
-
-        return Ok((result_admin.ok_value, result_team.ok_value))
-=======
     async def create_invite_link_participant(
         self, input_data: InviteLinkParticipantInputData, decoded_jwt_token: JwtParticipantInviteRegistrationData
     ) -> Result[Tuple[Participant, Team], DuplicateEmailError | TeamNotFoundError | TeamNameMissmatchError | Exception]:
@@ -151,7 +116,6 @@
 
         # Return the new participant
         return Ok((participant_result.ok_value, team_result.ok_value))
->>>>>>> f87f082d
 
     async def check_capacity_register_admin_participant_case(self) -> bool:
         """Calculate if there is enough capacity to register a new team. Capacity is measured in max number of verified
@@ -204,13 +168,50 @@
     ) -> Result[Tuple[Participant, None], ParticipantNotFoundError | Exception]:
 
         # Updates the random participant if it exists
-        result = await self._participant_repo.update(jwt_data["sub"], UpdatedParticipant(email_verified=True))
+        result = await self._participant_repo.update(
+            obj_id=jwt_data["sub"], obj_fields=UpdatedParticipant(email_verified=True)
+        )
 
         if is_err(result):
             return result
 
         # As when first created, the random participant is not assigned to a team we return the team as None
         return Ok((result.ok_value, None))
+
+    async def verify_admin_participant_and_team_in_transaction(
+        self, jwt_data: JwtParticipantVerificationData
+    ) -> Result[
+        Tuple[Participant, Team],
+        ParticipantNotFoundError | TeamNotFoundError | Exception,
+    ]:
+        return await self._tx_manager.with_transaction(self._verify_admin_participant_and_team_callback, jwt_data)
+
+    async def _verify_admin_participant_and_team_callback(
+        self,
+        jwt_data: JwtParticipantVerificationData,
+        session: Optional[AsyncIOMotorClientSession] = None,
+    ) -> Result[
+        Tuple[Participant, Team],
+        ParticipantNotFoundError | TeamNotFoundError | Exception,
+    ]:
+
+        result_verified_admin = await self._participant_repo.update(
+            obj_id=jwt_data["sub"], obj_fields=UpdatedParticipant(email_verified=True), session=session
+        )
+
+        if is_err(result_verified_admin):
+            return result_verified_admin
+
+        result_verified_admin_dump_json = result_verified_admin.ok_value.dump_as_json()
+
+        result_verified_team = await self._team_repo.update(
+            obj_id=result_verified_admin_dump_json["team_id"], obj_fields=UpdatedTeam(is_verified=True), session=session
+        )
+
+        if is_err(result_verified_team):
+            return result_verified_team
+
+        return Ok((result_verified_admin.ok_value, result_verified_team.ok_value))
 
     async def delete_participant(
         self, participant_id: str
