from typing import Tuple, Annotated

from fastapi import BackgroundTasks, Depends
from result import Result, Err, is_err

from src.database.model.participant_model import Participant
from src.database.model.team_model import Team
from src.server.exception import (
    DuplicateEmailError,
    DuplicateTeamNameError,
    HackathonCapacityExceededError,
    TeamCapacityExceededError,
    TeamNameMissmatchError,
)
from src.server.schemas.jwt_schemas.schemas import JwtParticipantInviteRegistrationData
from src.server.schemas.request_schemas.schemas import (
    AdminParticipantInputData,
    RandomParticipantInputData,
    InviteLinkParticipantInputData,
)
from src.service.hackathon_service import HackathonService, HackathonServiceDep
from src.utils import JwtUtility


class ParticipantRegistrationService:
    """Service layer responsible for handling the business logic when registering a participant"""

    def __init__(self, hackathon_service: HackathonService) -> None:
        self._hackathon_service = hackathon_service

    async def register_admin_participant(
        self, input_data: AdminParticipantInputData, background_tasks: BackgroundTasks
    ) -> Result[
        Tuple[Participant, Team],
        DuplicateEmailError | DuplicateTeamNameError | HackathonCapacityExceededError | Exception,
    ]:
        # Capacity Check 2
        has_capacity = await self._hackathon_service.check_capacity_register_admin_participant_case()
        if not has_capacity:
            return Err(HackathonCapacityExceededError())

        # Proceed with registration if there is capacity
        result = await self._hackathon_service.create_participant_and_team_in_transaction(input_data)
        if is_err(result):
            return result

        err = await self._hackathon_service.send_verification_email(
            participant=result.ok_value[0], team=result.ok_value[1], background_tasks=background_tasks
        )
<<<<<<< HEAD
=======

>>>>>>> 57e88ffd
        if err is not None:
            return err

        return result

    async def register_random_participant(
        self, input_data: RandomParticipantInputData, background_tasks: BackgroundTasks
    ) -> Result[
        Tuple[Participant, Team],
        DuplicateEmailError | HackathonCapacityExceededError | Exception,
    ]:
        # Capacity Check 1
        has_capacity = await self._hackathon_service.check_capacity_register_random_participant_case()
        if not has_capacity:
            return Err(HackathonCapacityExceededError())

        # Proceed with registration if there is capacity
        result = await self._hackathon_service.create_random_participant(input_data)
        if is_err(result):
            return result

        err = await self._hackathon_service.send_verification_email(
            participant=result.ok_value[0], background_tasks=background_tasks
        )
        if err is not None:
            return err

        return result

    async def register_invite_link_participant(
        self, input_data: InviteLinkParticipantInputData, jwt_token: str, background_tasks: BackgroundTasks
    ) -> Result[
        Tuple[Participant, Team],
        DuplicateEmailError | DuplicateTeamNameError | TeamCapacityExceededError | TeamNameMissmatchError | Exception,
    ]:
        # Decode the token
        decoded_result = JwtUtility.decode_data(token=jwt_token, schema=JwtParticipantInviteRegistrationData)
        if is_err(decoded_result):
            return decoded_result

        decoded_data = decoded_result.ok_value

        # Check Team Capacity
        has_capacity = await self._hackathon_service.check_team_capacity(decoded_data["team_id"])
        if not has_capacity:
            return Err(TeamCapacityExceededError())

        result = await self._hackathon_service.create_invite_link_participant(
            input_data=input_data, decoded_jwt_token=decoded_data
        )
        if is_err(result):
            return result

        # Invite link participants are automatically verified, that's why we don't send a verification email
        err = self._hackathon_service.send_successful_registration_email(
            participant=result.ok_value[0], team=result.ok_value[1], background_tasks=background_tasks
        )
        if err is not None:
            return err
<<<<<<< HEAD

        return result


def participant_reg_service_provider(hackathon_service: HackathonServiceDep) -> ParticipantRegistrationService:
    """This function is designed to be passes to the ``fastapi.Depends`` function which expects a "provider" of an
    instance. ``fastapi.Depends`` will automatically inject the ParticipantRegistrationService instance into its
    intended consumers by calling this provider.

    Args:
        hackathon_service: An automatically injected HackathonService instance by FastAPI using ``fastapi.Depends``

    Returns:
        A ParticipantRegistrationService instance
    """
    return ParticipantRegistrationService(hackathon_service)

=======
>>>>>>> 57e88ffd

# https://fastapi.tiangolo.com/tutorial/dependencies/#share-annotated-dependencies
ParticipantRegistrationServiceDep = Annotated[ParticipantRegistrationService, Depends(participant_reg_service_provider)]
"""FastAPI dependency for automatically injecting a ParticipantRegistrationService instance into consumers"""<|MERGE_RESOLUTION|>--- conflicted
+++ resolved
@@ -47,10 +47,7 @@
         err = await self._hackathon_service.send_verification_email(
             participant=result.ok_value[0], team=result.ok_value[1], background_tasks=background_tasks
         )
-<<<<<<< HEAD
-=======
 
->>>>>>> 57e88ffd
         if err is not None:
             return err
 
@@ -110,7 +107,6 @@
         )
         if err is not None:
             return err
-<<<<<<< HEAD
 
         return result
 
@@ -128,8 +124,6 @@
     """
     return ParticipantRegistrationService(hackathon_service)
 
-=======
->>>>>>> 57e88ffd
 
 # https://fastapi.tiangolo.com/tutorial/dependencies/#share-annotated-dependencies
 ParticipantRegistrationServiceDep = Annotated[ParticipantRegistrationService, Depends(participant_reg_service_provider)]
