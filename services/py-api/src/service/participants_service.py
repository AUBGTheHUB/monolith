--- conflicted
+++ resolved
@@ -1,11 +1,7 @@
 from math import ceil
 from typing import Tuple, Optional
 from motor.motor_asyncio import AsyncIOMotorClientSession
-<<<<<<< HEAD
-from result import Err, is_err, Ok, Result
-=======
 from result import Result, is_err, Err, Ok
->>>>>>> 883a93a2
 
 from src.database.model.participant_model import Participant
 from src.database.model.team_model import Team
@@ -43,15 +39,6 @@
             return participant
 
         return Ok((participant.ok_value, team.ok_value))
-    
-    async def _create_random_participant_in_transaction(
-            self, input_data: ParticipantRequestBody, session: Optional[AsyncIOMotorClientSession] = None
-    ) -> Ok[Participant] | Err[DuplicateEmailError | DuplicateTeamNameError | Exception]:
-        participant = await self._participant_repo.create(input_data, session, team_id=None)
-        if is_err(participant):
-            return participant
-        
-        return Ok(participant.ok_value)
 
     async def _check_capacity_register_admin_participant_case(self) -> bool:
         """Calculate if there is enough capacity to register a new team. Capacity is measured in MAX_NUMBER_OF_VERFIED teams"""
@@ -105,5 +92,4 @@
            result = self._tx_manager.with_transaction(self._create_random_participant_in_transaction, input_data)
            return result; 
         else:
-           ParticipantHandlers.capacity_reached()
-        
+           ParticipantHandlers.capacity_reached()