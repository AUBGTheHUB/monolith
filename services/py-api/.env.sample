ENV=LOCAL
PORT=8080
<<<<<<< HEAD
ADDRESS=localhost
DATABASE_URL=
RESEND_API_KEY=
=======
# Binding the server to 0.0.0.0 ("all IPv4 addresses" placeholder) tells it to listen on all network interfaces on
# the local machine. This is important because Docker creates a network interface named docker0 on the host machine to
# facilitate communication between containers on the docker network and the host. By default Dcoker creates a bridge
# netwrok and assigniges IPs to the different containers, just like computers on a real network. When we map a port
# from the host machine to the one of a given container it forwards the traffic from the host's port to the container's
# port, enabling external connections.
# https://superuser.com/questions/949428/whats-the-difference-between-127-0-0-1-and-0-0-0-0

# If we, bind the server to localhost (127.0.0.1) when it's running in a container, this means that the server will only
# accept connections from within the same container, as this is the loopback interface. This prevents any external
# connections, including those from the Docker host or other containers.
ADDRESS="0.0.0.0"
DATABASE_URL=
>>>>>>> 642a36a6
<|MERGE_RESOLUTION|>--- conflicted
+++ resolved
@@ -1,10 +1,5 @@
 ENV=LOCAL
 PORT=8080
-<<<<<<< HEAD
-ADDRESS=localhost
-DATABASE_URL=
-RESEND_API_KEY=
-=======
 # Binding the server to 0.0.0.0 ("all IPv4 addresses" placeholder) tells it to listen on all network interfaces on
 # the local machine. This is important because Docker creates a network interface named docker0 on the host machine to
 # facilitate communication between containers on the docker network and the host. By default Dcoker creates a bridge
@@ -18,4 +13,4 @@
 # connections, including those from the Docker host or other containers.
 ADDRESS="0.0.0.0"
 DATABASE_URL=
->>>>>>> 642a36a6
+RESEND_API_KEY=