ENV=LOCAL
PORT=8080
# Binding the server to 0.0.0.0 ("all IPv4 addresses" placeholder) tells it to listen on all network interfaces on
# the local machine. This is important because Docker creates a network interface named docker0 on the host machine to
# facilitate communication between containers on the docker network and the host. By default Dcoker creates a bridge
# netwrok and assigniges IPs to the different containers, just like computers on a real network. When we map a port
# from the host machine to the one of a given container it forwards the traffic from the host's port to the container's
# port, enabling external connections.
# https://superuser.com/questions/949428/whats-the-difference-between-127-0-0-1-and-0-0-0-0

# If we, bind the server to localhost (127.0.0.1) when it's running in a container, this means that the server will only
# accept connections from within the same container, as this is the loopback interface. This prevents any external
# connections, including those from the Docker host or other containers.
ADDRESS="0.0.0.0"
<<<<<<< HEAD
DATABASE_URL=
RESEND_API_KEY=
=======
DOMAIN=localhost
DATABASE_URL=
# You can genereate one using `python -c 'import secrets; print(secrets.token_hex())'`
SECRET_KEY=
>>>>>>> f17254c5
<|MERGE_RESOLUTION|>--- conflicted
+++ resolved
@@ -12,12 +12,8 @@
 # accept connections from within the same container, as this is the loopback interface. This prevents any external
 # connections, including those from the Docker host or other containers.
 ADDRESS="0.0.0.0"
-<<<<<<< HEAD
+DOMAIN=localhost
 DATABASE_URL=
 RESEND_API_KEY=
-=======
-DOMAIN=localhost
-DATABASE_URL=
 # You can genereate one using `python -c 'import secrets; print(secrets.token_hex())'`
-SECRET_KEY=
->>>>>>> f17254c5
+SECRET_KEY=