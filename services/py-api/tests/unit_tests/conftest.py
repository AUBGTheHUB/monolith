--- conflicted
+++ resolved
@@ -23,10 +23,7 @@
 from src.service.hackathon_service import HackathonService
 from src.service.participants_registration_service import ParticipantRegistrationService
 from src.service.participants_verification_service import ParticipantVerificationService
-<<<<<<< HEAD
-=======
 from tests.integration_tests.conftest import TEST_USER_EMAIL, TEST_USER_NAME, TEST_TEAM_NAME
->>>>>>> f87f082d
 
 
 @pytest.fixture
@@ -135,21 +132,6 @@
 
 
 @pytest.fixture
-<<<<<<< HEAD
-def participants_verification_service_mock() -> Mock:
-    """This is a mock obj of ParticipantVerificationService. To change the return values of its methods use:
-    `p_reg_service.method_name.return_value=some_return_value`"""
-
-    p_ver_service = Mock(spec=ParticipantVerificationService)
-    p_ver_service.verify_admin_participant.return_value = AsyncMock()
-
-    return p_ver_service
-
-
-@pytest.fixture
-def mock_input_data() -> ParticipantRequestBody:
-    return ParticipantRequestBody(name="Test User", email="test@example.com", team_name="Test Team", is_admin=True)
-=======
 def participant_verification_service_mock() -> Mock:
     """This is a mock obj of ParticipantVerificationService."""
     p_verify_service = Mock(spec=ParticipantVerificationService)
@@ -242,7 +224,6 @@
 @pytest.fixture
 def mock_random_participant() -> Participant:
     return Participant(name=TEST_USER_NAME, email=TEST_USER_EMAIL, is_admin=False, team_id=None)
->>>>>>> f87f082d
 
 
 @pytest.fixture
