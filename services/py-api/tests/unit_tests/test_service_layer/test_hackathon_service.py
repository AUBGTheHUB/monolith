from unittest.mock import Mock

from bson import ObjectId
import pytest
from result import Ok, Err

from src.database.model.participant_model import Participant
from src.database.model.team_model import Team
<<<<<<< HEAD
from src.server.exception import (
    DuplicateTeamNameError,
    DuplicateEmailError,
    ParticipantNotFoundError,
    TeamNotFoundError,
)
from src.server.schemas.jwt_schemas.jwt_user_data_schema import JwtUserData
from src.server.schemas.request_schemas.schemas import ParticipantRequestBody
=======
from src.server.exception import DuplicateTeamNameError, DuplicateEmailError, TeamNameMissmatchError, TeamNotFoundError
from src.server.schemas.jwt_schemas.schemas import JwtParticipantInviteRegistrationData
from src.server.schemas.request_schemas.schemas import (
    AdminParticipantInputData,
    InviteLinkParticipantInputData,
    RandomParticipantInputData,
)
>>>>>>> f87f082d
from src.service.hackathon_service import HackathonService
from tests.integration_tests.conftest import TEST_TEAM_NAME


@pytest.fixture
def hackathon_service(participant_repo_mock: Mock, team_repo_mock: Mock, tx_manager_mock: Mock) -> HackathonService:
    return HackathonService(participant_repo_mock, team_repo_mock, tx_manager_mock)


@pytest.mark.asyncio
async def test_create_participant_and_team_in_transaction(
    hackathon_service: HackathonService,
    mock_admin_case_input_data: AdminParticipantInputData,
    participant_repo_mock: Mock,
    team_repo_mock: Mock,
    tx_manager_mock: Mock,
) -> None:
    # Mock successful `create` responses for team and participant. These are the operations inside the passed callback
    # to with_transaction
<<<<<<< HEAD
    team_repo_mock.create.return_value = Team(name=(mock_input_data.team_name if mock_input_data.team_name else ""))
=======
    team_repo_mock.create.return_value = Team(name=mock_admin_case_input_data.team_name)
>>>>>>> f87f082d
    participant_repo_mock.create.return_value = Participant(
        name=mock_admin_case_input_data.name,
        email=mock_admin_case_input_data.email,
        is_admin=True,
        team_id=team_repo_mock.create.return_value.id,
    )

    # This is the result of the callback passed to with_transaction
    tx_manager_mock.with_transaction.return_value = Ok(
        (participant_repo_mock.create.return_value, team_repo_mock.create.return_value)
    )

    result = await hackathon_service.create_participant_and_team_in_transaction(mock_admin_case_input_data)

    # Check that the result is an `Ok` containing both the participant and team objects
    assert isinstance(result, Ok)
    assert isinstance(result.ok_value, tuple)
    assert isinstance(result.ok_value[0], Participant)
    assert isinstance(result.ok_value[1], Team)


@pytest.mark.asyncio
async def test_create_participant_and_team_in_transaction_duplicate_team_name_err(
    hackathon_service: HackathonService, mock_admin_case_input_data: AdminParticipantInputData, tx_manager_mock: Mock
) -> None:
    # Mock an `Err` for duplicate team name returned from the passed callback to with_transaction. with_transaction
    # returns what the passed callback returns.
    tx_manager_mock.with_transaction.return_value = Err(DuplicateTeamNameError(mock_admin_case_input_data.team_name))

    result = await hackathon_service.create_participant_and_team_in_transaction(mock_admin_case_input_data)

    # Check that the result is an `Err` with `DuplicateTeamNameError`
    assert isinstance(result, Err)
    assert isinstance(result.err_value, DuplicateTeamNameError)
    assert str(result.err_value) == mock_admin_case_input_data.team_name


@pytest.mark.asyncio
async def test_create_participant_and_team_in_transaction_duplicate_email_err(
    hackathon_service: HackathonService, mock_admin_case_input_data: AdminParticipantInputData, tx_manager_mock: Mock
) -> None:
    # Mock an `Err` for duplicate email returned from the passed callback to with_transaction. with_transaction
    # returns what the passed callback returns.
    tx_manager_mock.with_transaction.return_value = Err(DuplicateEmailError(mock_admin_case_input_data.email))

    result = await hackathon_service.create_participant_and_team_in_transaction(mock_admin_case_input_data)

    # Check that the result is an `Err` with `DuplicateEmailError`
    assert isinstance(result, Err)
    assert isinstance(result.err_value, DuplicateEmailError)
    assert str(result.err_value) == mock_admin_case_input_data.email


@pytest.mark.asyncio
async def test_register_admin_participant_general_exception(
    hackathon_service: HackathonService, mock_admin_case_input_data: AdminParticipantInputData, tx_manager_mock: Mock
) -> None:
    # Mock `with_transaction` to raise a general exception
    tx_manager_mock.with_transaction.return_value = Err(Exception("Test error"))

    result = await hackathon_service.create_participant_and_team_in_transaction(mock_admin_case_input_data)

    # Verify the result is an `Err` containing a general Exception
    assert isinstance(result, Err)
    assert isinstance(result.err_value, Exception)
    assert str(result.err_value) == "Test error"


@pytest.mark.asyncio
async def test_check_capacity_admin_case_with_sufficient_capacity(
    hackathon_service: HackathonService, participant_repo_mock: Mock, team_repo_mock: Mock
) -> None:
    # Mock repository methods to return controlled values
    participant_repo_mock.get_verified_random_participants_count.return_value = 18
    team_repo_mock.get_verified_registered_teams_count.return_value = 4

    # Mock MAX_NUMBER_OF_TEAM_MEMBERS and MAX_NUMBER_OF_TEAMS_IN_HACKATHON
    team_repo_mock.MAX_NUMBER_OF_TEAM_MEMBERS = 6
    team_repo_mock.MAX_NUMBER_OF_VERIFIED_TEAMS_IN_HACKATHON = 12

    # Call the admin case capacity check function
    result = await hackathon_service.check_capacity_register_admin_participant_case()

    # Assert the result is True (enough capacity)
    assert result is True


@pytest.mark.asyncio
async def test_check_capacity_admin_case_with_exact_limit(
    hackathon_service: HackathonService, participant_repo_mock: Mock, team_repo_mock: Mock
) -> None:
    # Mock repository methods to return controlled values
    participant_repo_mock.get_verified_random_participants_count.return_value = 10
    team_repo_mock.get_verified_registered_teams_count.return_value = 10

    # Mock MAX_NUMBER_OF_TEAM_MEMBERS and MAX_NUMBER_OF_TEAMS_IN_HACKATHON
    team_repo_mock.MAX_NUMBER_OF_TEAM_MEMBERS = 6
    team_repo_mock.MAX_NUMBER_OF_VERIFIED_TEAMS_IN_HACKATHON = 12

    # Call the admin case capacity check function
    result = await hackathon_service.check_capacity_register_admin_participant_case()

    # Assert the result is False (capacity exactly reached)
    assert result is False


@pytest.mark.asyncio
async def test_check_capacity_admin_case_with_exceeded_capacity(
    hackathon_service: HackathonService, participant_repo_mock: Mock, team_repo_mock: Mock
) -> None:
    # Mock repository methods to return controlled values
    participant_repo_mock.get_verified_random_participants_count.return_value = 15
    team_repo_mock.get_verified_registered_teams_count.return_value = 11

    # Mock MAX_NUMBER_OF_TEAM_MEMBERS and MAX_NUMBER_OF_TEAMS_IN_HACKATHON
    team_repo_mock.MAX_NUMBER_OF_TEAM_MEMBERS = 6
    team_repo_mock.MAX_NUMBER_OF_VERIFIED_TEAMS_IN_HACKATHON = 12

    # Call the admin case capacity check function
    result = await hackathon_service.check_capacity_register_admin_participant_case()

    # Assert the result is False (capacity exceeded)
    assert result is False


@pytest.mark.asyncio
async def test_create_random_participant(
    hackathon_service: HackathonService,
    mock_random_case_input_data: RandomParticipantInputData,
    participant_repo_mock: Mock,
) -> None:
    # Mock successful `create` response for random participant.
    participant_repo_mock.create.return_value = Ok(
        Participant(
            name=mock_random_case_input_data.name,
            email=mock_random_case_input_data.email,
            is_admin=False,
            team_id=None,
        )
    )

    result = await hackathon_service.create_random_participant(mock_random_case_input_data)

    # Validate that the result is an `Ok` instance containing the participant object
    assert isinstance(result, Ok)
    assert isinstance(result.ok_value[0], Participant)  # Check the first element is a Participant
    assert result.ok_value[0].name == mock_random_case_input_data.name
    assert result.ok_value[0].email == mock_random_case_input_data.email
    assert not result.ok_value[0].is_admin  # Ensure it is not an admin
    assert result.ok_value[1] is None  # Ensure the second element is None


@pytest.mark.asyncio
async def test_create_random_participant_duplicate_email_err(
<<<<<<< HEAD
    hackathon_service: HackathonService, mock_input_data_random: ParticipantRequestBody, participant_repo_mock: Mock
=======
    hackathon_service: HackathonService,
    mock_random_case_input_data: RandomParticipantInputData,
    participant_repo_mock: Mock,
>>>>>>> f87f082d
) -> None:
    # Mock the `create` method to simulate a duplicate email error
    duplicate_email_error = DuplicateEmailError(mock_random_case_input_data.email)
    participant_repo_mock.create.return_value = Err(duplicate_email_error)

    result = await hackathon_service.create_random_participant(mock_random_case_input_data)

    # Check that the result is an `Err` with `DuplicateEmailError`
    assert isinstance(result, Err)
    assert isinstance(result.err_value, DuplicateEmailError)
    assert str(result.err_value) == mock_random_case_input_data.email



@pytest.mark.asyncio
<<<<<<< HEAD
async def test_register_random_participant_general_exception(
    hackathon_service: HackathonService, mock_input_data_random: ParticipantRequestBody, participant_repo_mock: Mock
=======
async def test_create_random_participant_general_exception(
    hackathon_service: HackathonService,
    mock_random_case_input_data: RandomParticipantInputData,
    participant_repo_mock: Mock,
>>>>>>> f87f082d
) -> None:
    # Mock the `create` method to raise a general exception
    participant_repo_mock.create.return_value = Err(Exception("Test error"))

    result = await hackathon_service.create_random_participant(mock_random_case_input_data)

    # Verify the result is an `Err` containing a general Exception
    assert isinstance(result, Err)
    assert isinstance(result.err_value, Exception)
    assert str(result.err_value) == "Test error"


@pytest.mark.asyncio
async def test_check_capacity_random_case_with_sufficient_capacity(
    hackathon_service: HackathonService, participant_repo_mock: Mock, team_repo_mock: Mock
) -> None:
    # Mock repository methods to return controlled values
    participant_repo_mock.get_verified_random_participants_count.return_value = 18
    team_repo_mock.get_verified_registered_teams_count.return_value = 4

    # Mock MAX_NUMBER_OF_TEAM_MEMBERS and MAX_NUMBER_OF_TEAMS_IN_HACKATHON
    team_repo_mock.MAX_NUMBER_OF_TEAM_MEMBERS = 6
    team_repo_mock.MAX_NUMBER_OF_VERIFIED_TEAMS_IN_HACKATHON = 12

    # Call the random case capacity check function
    result = await hackathon_service.check_capacity_register_random_participant_case()

    # Assert the result is True (enough capacity)
    assert result is True


@pytest.mark.asyncio
async def test_check_capacity_random_case_with_exact_limit(
    hackathon_service: HackathonService, participant_repo_mock: Mock, team_repo_mock: Mock
) -> None:
    # Mock repository methods to return controlled values
    participant_repo_mock.get_verified_random_participants_count.return_value = 10
    team_repo_mock.get_verified_registered_teams_count.return_value = 10

    # Mock MAX_NUMBER_OF_TEAM_MEMBERS and MAX_NUMBER_OF_TEAMS_IN_HACKATHON
    team_repo_mock.MAX_NUMBER_OF_TEAM_MEMBERS = 6
    team_repo_mock.MAX_NUMBER_OF_VERIFIED_TEAMS_IN_HACKATHON = 12

    # Call the random case capacity check function
    result = await hackathon_service.check_capacity_register_random_participant_case()

    # Assert the result is False (capacity exactly reached)
    assert result is True


@pytest.mark.asyncio
async def test_check_capacity_random_case_with_exceeded_capacity(
    hackathon_service: HackathonService, participant_repo_mock: Mock, team_repo_mock: Mock
) -> None:
    # Mock repository methods to return controlled values
    participant_repo_mock.get_verified_random_participants_count.return_value = 15
    team_repo_mock.get_verified_registered_teams_count.return_value = 11

    # Mock MAX_NUMBER_OF_TEAM_MEMBERS and MAX_NUMBER_OF_TEAMS_IN_HACKATHON
    team_repo_mock.MAX_NUMBER_OF_TEAM_MEMBERS = 6
    team_repo_mock.MAX_NUMBER_OF_VERIFIED_TEAMS_IN_HACKATHON = 12

    # Call the admin case capacity check function
    result = await hackathon_service.check_capacity_register_random_participant_case()

    # Assert the result is False (capacity exceeded)
    assert result is False


@pytest.mark.asyncio
<<<<<<< HEAD
async def verify_admin_participant_and_team_in_transaction_success(
    hackathon_service: HackathonService,
    participant_repo_mock: Mock,
    team_repo_mock: Mock,
    tx_manager_mock: Mock,
    mock_input_data: JwtUserData,
) -> None:

    # Mocks update for team and participants repo
    team_repo_mock.update.return_value = Team(name="Test")
    participant_repo_mock.update.return_value = Participant(
        name="Test name",
        email="Test email",
        is_admin=True,
        team_id=team_repo_mock.update.return_value.id,
    )

    # Result the callback passed to with_transaction
    tx_manager_mock.with_transaction.return_value = Ok(
        (participant_repo_mock.create.return_value, team_repo_mock.create.return_value)
    )

    result = await hackathon_service.verify_admin_participant_and_team_in_transaction(mock_input_data)

    assert isinstance(result, Ok)
    assert isinstance(result.ok_value, tuple)
    assert isinstance(result.ok_value[0], Participant)
    assert isinstance(result.ok_value[1], Team)


@pytest.mark.asyncio
async def verify_admin_participant_and_team_in_transaction_participant_not_found_error(
    hackathon_service: HackathonService, tx_manager_mock: Mock, mock_input_data: JwtUserData
) -> None:

    tx_manager_mock.with_transaction.return_value = Err(ParticipantNotFoundError())

    result = await hackathon_service.verify_admin_participant_and_team_in_transaction(mock_input_data)

    assert isinstance(result, Err)
    assert isinstance(result.err_value, ParticipantNotFoundError)


@pytest.mark.asyncio
async def verify_admin_participant_and_team_in_transaction_team_not_found_error(
    hackathon_service: HackathonService, tx_manager_mock: Mock, mock_input_data: JwtUserData
) -> None:

    tx_manager_mock.with_transaction.return_value = Err(TeamNotFoundError())

    result = await hackathon_service.verify_admin_participant_and_team_in_transaction(mock_input_data)

    assert isinstance(result, Err)
    assert isinstance(result.err_value, TeamNotFoundError)


@pytest.mark.asyncio
async def verify_admin_participant_and_team_in_transaction_general_error(
    hackathon_service: HackathonService, tx_manager_mock: Mock, mock_input_data: JwtUserData
) -> None:

    tx_manager_mock.with_transaction.return_value = Err(Exception("Test error"))

    result = await hackathon_service.verify_admin_participant_and_team_in_transaction(mock_input_data)

    assert isinstance(result, Err)
    assert isinstance(result.err_value, Exception)
    str(result.err_value) == "Test error"
=======
async def test_create_link_participant_success(
    hackathon_service: HackathonService,
    mock_invite_link_case_input_data: InviteLinkParticipantInputData,
    participant_repo_mock: Mock,
    team_repo_mock: Mock,
    mock_obj_id: str,
    mock_jwt_user_registration: JwtParticipantInviteRegistrationData,
) -> None:

    # Mock successful `fetch_by_id` response for link participant's team.
    team_repo_mock.fetch_by_id.return_value = Ok(
        Team(id=ObjectId(mock_jwt_user_registration["team_id"]), name=mock_invite_link_case_input_data.team_name)
    )

    # Mock successful `create` response for link participant.
    participant_repo_mock.create.return_value = Ok(
        Participant(
            name=mock_invite_link_case_input_data.name,
            email=mock_invite_link_case_input_data.email,
            is_admin=False,
            team_id=ObjectId(mock_obj_id),
            email_verified=True,
        )
    )

    result = await hackathon_service.create_invite_link_participant(
        mock_invite_link_case_input_data, mock_jwt_user_registration
    )

    # Validate that the result is an `Ok` instance containing the participant object
    assert isinstance(result, Ok)
    assert isinstance(result.ok_value[0], Participant)  # Check the first element is a Participant
    assert result.ok_value[0].name == mock_invite_link_case_input_data.name
    assert result.ok_value[0].email == mock_invite_link_case_input_data.email
    assert not result.ok_value[0].is_admin  # Ensure it is not an admin
    assert result.ok_value[1].id == ObjectId(mock_obj_id)
    assert result.ok_value[1].name == mock_invite_link_case_input_data.team_name
    assert result.ok_value[0].team_id == result.ok_value[1].id


@pytest.mark.asyncio
async def test_create_link_participant_team_not_found(
    hackathon_service: HackathonService,
    mock_invite_link_case_input_data: InviteLinkParticipantInputData,
    team_repo_mock: Mock,
    mock_jwt_user_registration: JwtParticipantInviteRegistrationData,
) -> None:

    # Mock TeamNotFoundError as `fetch_by_id` response for link participant's team.
    team_repo_mock.fetch_by_id.return_value = Err(TeamNotFoundError())

    result = await hackathon_service.create_invite_link_participant(
        mock_invite_link_case_input_data, mock_jwt_user_registration
    )

    assert isinstance(result, Err)
    assert isinstance(result.err_value, TeamNotFoundError)


@pytest.mark.asyncio
async def test_create_link_participant_duplicate_email_error(
    hackathon_service: HackathonService,
    mock_invite_link_case_input_data: InviteLinkParticipantInputData,
    participant_repo_mock: Mock,
    team_repo_mock: Mock,
    mock_jwt_user_registration: JwtParticipantInviteRegistrationData,
) -> None:

    # Mock successful `fetch_by_id` response for link participant's team.
    team_repo_mock.fetch_by_id.return_value = Ok(
        Team(id=ObjectId(mock_jwt_user_registration["team_id"]), name=mock_invite_link_case_input_data.team_name)
    )

    # Mock successful `create` response for link participant.
    participant_repo_mock.create.return_value = Err(DuplicateEmailError(mock_invite_link_case_input_data.email))

    result = await hackathon_service.create_invite_link_participant(
        mock_invite_link_case_input_data, mock_jwt_user_registration
    )

    # Check that the result is an `Err` with `DuplicateEmailError`
    assert isinstance(result, Err)
    assert isinstance(result.err_value, DuplicateEmailError)
    assert str(result.err_value) == mock_invite_link_case_input_data.email


@pytest.mark.asyncio
async def test_register_link_participant_team_name_mismatch(
    hackathon_service: HackathonService,
    team_repo_mock: Mock,
    mock_invite_link_case_input_data: InviteLinkParticipantInputData,
    mock_jwt_user_registration: JwtParticipantInviteRegistrationData,
) -> None:
    # Modify the input_data to create a mismatch between the team names in the jwt and input data
    mock_invite_link_case_input_data.team_name = "modifiedteam"

    # Mock successful `fetch_by_id` response for link participant's team.
    team_repo_mock.fetch_by_id.return_value = Ok(
        Team(id=ObjectId(mock_jwt_user_registration["team_id"]), name=TEST_TEAM_NAME)
    )

    # Call the function under test
    result = await hackathon_service.create_invite_link_participant(
        mock_invite_link_case_input_data, mock_jwt_user_registration
    )

    # Check the err type
    assert isinstance(result, Err)
    assert isinstance(result.err_value, TeamNameMissmatchError)


@pytest.mark.asyncio
async def test_check_team_capacity_case_available_space(
    hackathon_service: HackathonService, participant_repo_mock: Mock, team_repo_mock: Mock, mock_obj_id: str
) -> None:
    # Mock the get_number_registered_teammates() to return a number that is less that the MAX_NUMBER_OF_TEAM_MEMEBERS

    team_repo_mock.MAX_NUMBER_OF_TEAM_MEMBERS = 6
    team_repo_mock.MAX_NUMBER_OF_VERIFIED_TEAMS_IN_HACKATHON = 12

    participant_repo_mock.get_number_registered_teammates.return_value = team_repo_mock.MAX_NUMBER_OF_TEAM_MEMBERS - 1

    result = await hackathon_service.check_team_capacity(mock_obj_id)

    assert result is True


@pytest.mark.asyncio
async def test_check_team_capacity_case_capacity_exceeded(
    hackathon_service: HackathonService, participant_repo_mock: Mock, team_repo_mock: Mock, mock_obj_id: str
) -> None:
    # Mock the get_number_registered_teammates() to return a number that is less that the MAX_NUMBER_OF_TEAM_MEMEBERS

    team_repo_mock.MAX_NUMBER_OF_TEAM_MEMBERS = 6
    team_repo_mock.MAX_NUMBER_OF_VERIFIED_TEAMS_IN_HACKATHON = 12

    participant_repo_mock.get_number_registered_teammates.return_value = team_repo_mock.MAX_NUMBER_OF_TEAM_MEMBERS

    result = await hackathon_service.check_team_capacity(mock_obj_id)

    assert result is False
>>>>>>> f87f082d
<|MERGE_RESOLUTION|>--- conflicted
+++ resolved
@@ -6,26 +6,15 @@
 
 from src.database.model.participant_model import Participant
 from src.database.model.team_model import Team
-<<<<<<< HEAD
-from src.server.exception import (
-    DuplicateTeamNameError,
-    DuplicateEmailError,
-    ParticipantNotFoundError,
-    TeamNotFoundError,
-)
-from src.server.schemas.jwt_schemas.jwt_user_data_schema import JwtUserData
-from src.server.schemas.request_schemas.schemas import ParticipantRequestBody
-=======
 from src.server.exception import DuplicateTeamNameError, DuplicateEmailError, TeamNameMissmatchError, TeamNotFoundError
-from src.server.schemas.jwt_schemas.schemas import JwtParticipantInviteRegistrationData
+from src.server.schemas.jwt_schemas.schemas import JwtParticipantInviteRegistrationData, JwtParticipantVerificationData
 from src.server.schemas.request_schemas.schemas import (
     AdminParticipantInputData,
     InviteLinkParticipantInputData,
     RandomParticipantInputData,
 )
->>>>>>> f87f082d
 from src.service.hackathon_service import HackathonService
-from tests.integration_tests.conftest import TEST_TEAM_NAME
+from tests.integration_tests.conftest import TEST_TEAM_NAME, TEST_USER_EMAIL, TEST_USER_NAME
 
 
 @pytest.fixture
@@ -43,11 +32,7 @@
 ) -> None:
     # Mock successful `create` responses for team and participant. These are the operations inside the passed callback
     # to with_transaction
-<<<<<<< HEAD
-    team_repo_mock.create.return_value = Team(name=(mock_input_data.team_name if mock_input_data.team_name else ""))
-=======
     team_repo_mock.create.return_value = Team(name=mock_admin_case_input_data.team_name)
->>>>>>> f87f082d
     participant_repo_mock.create.return_value = Participant(
         name=mock_admin_case_input_data.name,
         email=mock_admin_case_input_data.email,
@@ -202,13 +187,9 @@
 
 @pytest.mark.asyncio
 async def test_create_random_participant_duplicate_email_err(
-<<<<<<< HEAD
-    hackathon_service: HackathonService, mock_input_data_random: ParticipantRequestBody, participant_repo_mock: Mock
-=======
     hackathon_service: HackathonService,
     mock_random_case_input_data: RandomParticipantInputData,
     participant_repo_mock: Mock,
->>>>>>> f87f082d
 ) -> None:
     # Mock the `create` method to simulate a duplicate email error
     duplicate_email_error = DuplicateEmailError(mock_random_case_input_data.email)
@@ -222,17 +203,11 @@
     assert str(result.err_value) == mock_random_case_input_data.email
 
 
-
-@pytest.mark.asyncio
-<<<<<<< HEAD
-async def test_register_random_participant_general_exception(
-    hackathon_service: HackathonService, mock_input_data_random: ParticipantRequestBody, participant_repo_mock: Mock
-=======
+@pytest.mark.asyncio
 async def test_create_random_participant_general_exception(
     hackathon_service: HackathonService,
     mock_random_case_input_data: RandomParticipantInputData,
     participant_repo_mock: Mock,
->>>>>>> f87f082d
 ) -> None:
     # Mock the `create` method to raise a general exception
     participant_repo_mock.create.return_value = Err(Exception("Test error"))
@@ -303,20 +278,20 @@
 
 
 @pytest.mark.asyncio
-<<<<<<< HEAD
 async def verify_admin_participant_and_team_in_transaction_success(
     hackathon_service: HackathonService,
     participant_repo_mock: Mock,
     team_repo_mock: Mock,
     tx_manager_mock: Mock,
-    mock_input_data: JwtUserData,
+    mock_jwt_admin_user_verification: JwtParticipantVerificationData,
 ) -> None:
 
     # Mocks update for team and participants repo
-    team_repo_mock.update.return_value = Team(name="Test")
+    team_repo_mock.update.return_value = Team(name=TEST_TEAM_NAME, is_verified=True)
     participant_repo_mock.update.return_value = Participant(
-        name="Test name",
-        email="Test email",
+        name=TEST_USER_NAME,
+        email=TEST_USER_EMAIL,
+        email_verified=True,
         is_admin=True,
         team_id=team_repo_mock.update.return_value.id,
     )
@@ -326,35 +301,30 @@
         (participant_repo_mock.create.return_value, team_repo_mock.create.return_value)
     )
 
-    result = await hackathon_service.verify_admin_participant_and_team_in_transaction(mock_input_data)
+    result = await hackathon_service.verify_admin_participant_and_team_in_transaction(
+        jwt_data=mock_jwt_admin_user_verification
+    )
 
     assert isinstance(result, Ok)
     assert isinstance(result.ok_value, tuple)
     assert isinstance(result.ok_value[0], Participant)
     assert isinstance(result.ok_value[1], Team)
-
-
-@pytest.mark.asyncio
-async def verify_admin_participant_and_team_in_transaction_participant_not_found_error(
-    hackathon_service: HackathonService, tx_manager_mock: Mock, mock_input_data: JwtUserData
-) -> None:
-
-    tx_manager_mock.with_transaction.return_value = Err(ParticipantNotFoundError())
-
-    result = await hackathon_service.verify_admin_participant_and_team_in_transaction(mock_input_data)
-
-    assert isinstance(result, Err)
-    assert isinstance(result.err_value, ParticipantNotFoundError)
+    assert result.ok_value[0].email_verified == True
+    assert result.ok_value[1].is_verified == True
 
 
 @pytest.mark.asyncio
 async def verify_admin_participant_and_team_in_transaction_team_not_found_error(
-    hackathon_service: HackathonService, tx_manager_mock: Mock, mock_input_data: JwtUserData
+    hackathon_service: HackathonService,
+    tx_manager_mock: Mock,
+    mock_jwt_admin_user_verification: JwtParticipantVerificationData,
 ) -> None:
 
     tx_manager_mock.with_transaction.return_value = Err(TeamNotFoundError())
 
-    result = await hackathon_service.verify_admin_participant_and_team_in_transaction(mock_input_data)
+    result = await hackathon_service.verify_admin_participant_and_team_in_transaction(
+        jwt_data=mock_jwt_admin_user_verification
+    )
 
     assert isinstance(result, Err)
     assert isinstance(result.err_value, TeamNotFoundError)
@@ -362,23 +332,28 @@
 
 @pytest.mark.asyncio
 async def verify_admin_participant_and_team_in_transaction_general_error(
-    hackathon_service: HackathonService, tx_manager_mock: Mock, mock_input_data: JwtUserData
+    hackathon_service: HackathonService,
+    tx_manager_mock: Mock,
+    mock_jwt_admin_user_verification: JwtParticipantVerificationData,
 ) -> None:
 
     tx_manager_mock.with_transaction.return_value = Err(Exception("Test error"))
 
-    result = await hackathon_service.verify_admin_participant_and_team_in_transaction(mock_input_data)
+    result = await hackathon_service.verify_admin_participant_and_team_in_transaction(
+        jwt_data=mock_jwt_admin_user_verification
+    )
 
     assert isinstance(result, Err)
     assert isinstance(result.err_value, Exception)
     str(result.err_value) == "Test error"
-=======
-async def test_create_link_participant_success(
+
+
+@pytest.mark.asyncio
+async def test_create_link_participant_duplicate_email_error(
     hackathon_service: HackathonService,
     mock_invite_link_case_input_data: InviteLinkParticipantInputData,
     participant_repo_mock: Mock,
     team_repo_mock: Mock,
-    mock_obj_id: str,
     mock_jwt_user_registration: JwtParticipantInviteRegistrationData,
 ) -> None:
 
@@ -388,65 +363,6 @@
     )
 
     # Mock successful `create` response for link participant.
-    participant_repo_mock.create.return_value = Ok(
-        Participant(
-            name=mock_invite_link_case_input_data.name,
-            email=mock_invite_link_case_input_data.email,
-            is_admin=False,
-            team_id=ObjectId(mock_obj_id),
-            email_verified=True,
-        )
-    )
-
-    result = await hackathon_service.create_invite_link_participant(
-        mock_invite_link_case_input_data, mock_jwt_user_registration
-    )
-
-    # Validate that the result is an `Ok` instance containing the participant object
-    assert isinstance(result, Ok)
-    assert isinstance(result.ok_value[0], Participant)  # Check the first element is a Participant
-    assert result.ok_value[0].name == mock_invite_link_case_input_data.name
-    assert result.ok_value[0].email == mock_invite_link_case_input_data.email
-    assert not result.ok_value[0].is_admin  # Ensure it is not an admin
-    assert result.ok_value[1].id == ObjectId(mock_obj_id)
-    assert result.ok_value[1].name == mock_invite_link_case_input_data.team_name
-    assert result.ok_value[0].team_id == result.ok_value[1].id
-
-
-@pytest.mark.asyncio
-async def test_create_link_participant_team_not_found(
-    hackathon_service: HackathonService,
-    mock_invite_link_case_input_data: InviteLinkParticipantInputData,
-    team_repo_mock: Mock,
-    mock_jwt_user_registration: JwtParticipantInviteRegistrationData,
-) -> None:
-
-    # Mock TeamNotFoundError as `fetch_by_id` response for link participant's team.
-    team_repo_mock.fetch_by_id.return_value = Err(TeamNotFoundError())
-
-    result = await hackathon_service.create_invite_link_participant(
-        mock_invite_link_case_input_data, mock_jwt_user_registration
-    )
-
-    assert isinstance(result, Err)
-    assert isinstance(result.err_value, TeamNotFoundError)
-
-
-@pytest.mark.asyncio
-async def test_create_link_participant_duplicate_email_error(
-    hackathon_service: HackathonService,
-    mock_invite_link_case_input_data: InviteLinkParticipantInputData,
-    participant_repo_mock: Mock,
-    team_repo_mock: Mock,
-    mock_jwt_user_registration: JwtParticipantInviteRegistrationData,
-) -> None:
-
-    # Mock successful `fetch_by_id` response for link participant's team.
-    team_repo_mock.fetch_by_id.return_value = Ok(
-        Team(id=ObjectId(mock_jwt_user_registration["team_id"]), name=mock_invite_link_case_input_data.team_name)
-    )
-
-    # Mock successful `create` response for link participant.
     participant_repo_mock.create.return_value = Err(DuplicateEmailError(mock_invite_link_case_input_data.email))
 
     result = await hackathon_service.create_invite_link_participant(
@@ -513,5 +429,4 @@
 
     result = await hackathon_service.check_team_capacity(mock_obj_id)
 
-    assert result is False
->>>>>>> f87f082d
+    assert result is False