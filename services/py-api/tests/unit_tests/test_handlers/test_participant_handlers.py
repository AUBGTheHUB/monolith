--- conflicted
+++ resolved
@@ -46,7 +46,6 @@
     )
 
     # Assert that the response is successful
-<<<<<<< HEAD
     assert isinstance(resp, Response)
     assert isinstance(resp.response_model, ParticipantRegisteredResponse)
     assert resp.response_model.participant.name == "Test User"
@@ -54,12 +53,6 @@
     assert resp.response_model.participant.is_admin is True
     assert resp.response_model.team is not None and resp.response_model.team.name == "Test Team"
     assert resp.status_code == status.HTTP_201_CREATED
-=======
-    assert isinstance(result, ParticipantRegisteredResponse)
-    assert result.participant.name == "Test User"
-    assert result.team.name == "Test Team"
-    assert response_mock.status_code == status.HTTP_201_CREATED
->>>>>>> 0513409a
 
 
 @pytest.mark.asyncio
@@ -83,16 +76,10 @@
     )
 
     # Assert the response indicates a conflict
-<<<<<<< HEAD
     assert isinstance(resp, Response)
     assert isinstance(resp.response_model, ErrResponse)
     assert resp.response_model.error == "Participant with this email already exists"
     resp.status_code = status.HTTP_409_CONFLICT
-=======
-    assert isinstance(result, ErrResponse)
-    assert result.error == "Participant with this email already exists"
-    assert response_mock.status_code == status.HTTP_409_CONFLICT
->>>>>>> 0513409a
 
 
 @pytest.mark.asyncio
@@ -116,16 +103,10 @@
     )
 
     # Assert the response indicates a conflict
-<<<<<<< HEAD
     assert isinstance(resp, Response)
     assert isinstance(resp.response_model, ErrResponse)
     assert resp.response_model.error == "Team with this name already exists"
     resp.status_code = status.HTTP_409_CONFLICT
-=======
-    assert isinstance(result, ErrResponse)
-    assert result.error == "Team with this name already exists"
-    assert response_mock.status_code == status.HTTP_409_CONFLICT
->>>>>>> 0513409a
 
 
 @pytest.mark.asyncio
@@ -147,16 +128,10 @@
     )
 
     # Assert the response indicates an internal server error
-<<<<<<< HEAD
-    assert isinstance(resp, Response)
-    assert isinstance(resp.response_model, ErrResponse)
-    assert resp.response_model.error == "An unexpected error occurred during the creation of Participant"
+    assert isinstance(resp, Response)
+    assert isinstance(resp.response_model, ErrResponse)
+    assert resp.response_model.error == "An unexpected error occurred"
     resp.status_code = status.HTTP_500_INTERNAL_SERVER_ERROR
-=======
-    assert isinstance(result, ErrResponse)
-    assert result.error == "An unexpected error occurred during the creation of Participant"
-    assert response_mock.status_code == status.HTTP_500_INTERNAL_SERVER_ERROR
->>>>>>> 0513409a
 
 
 @pytest.mark.asyncio
@@ -180,16 +155,10 @@
     )
 
     # Assert the response indicates a conflict with capacity reached
-<<<<<<< HEAD
     assert isinstance(resp, Response)
     assert isinstance(resp.response_model, ErrResponse)
     assert resp.response_model.error == "Max hackathon capacity has been reached"
     resp.status_code = status.HTTP_409_CONFLICT
-=======
-    assert isinstance(result, ErrResponse)
-    assert result.error == "Max hackathon capacity has been reached"
-    assert response_mock.status_code == status.HTTP_409_CONFLICT
->>>>>>> 0513409a
 
 
 @pytest.mark.asyncio
@@ -217,7 +186,6 @@
     )
 
     # Assert that the response is successful
-<<<<<<< HEAD
     assert isinstance(resp, Response)
     assert isinstance(resp.response_model, ParticipantRegisteredResponse)
     assert resp.response_model.participant.name == "Test User"
@@ -225,11 +193,6 @@
     assert resp.response_model.participant.is_admin is False
     assert resp.response_model.team is None
     resp.status_code = status.HTTP_201_CREATED
-=======
-    assert isinstance(result, ParticipantRegisteredResponse)
-    assert result.participant.name == "Test User"
-    assert response_mock.status_code == status.HTTP_201_CREATED
->>>>>>> 0513409a
 
 
 @pytest.mark.asyncio
@@ -253,16 +216,10 @@
     )
 
     # Assert the response indicates a conflict
-<<<<<<< HEAD
     assert isinstance(resp, Response)
     assert isinstance(resp.response_model, ErrResponse)
     assert resp.response_model.error == "Participant with this email already exists"
     resp.status_code = status.HTTP_409_CONFLICT
-=======
-    assert isinstance(result, ErrResponse)
-    assert result.error == "Participant with this email already exists"
-    assert response_mock.status_code == status.HTTP_409_CONFLICT
->>>>>>> 0513409a
 
 
 @pytest.mark.asyncio
@@ -284,16 +241,10 @@
     )
 
     # Assert the response indicates an internal server error
-<<<<<<< HEAD
-    assert isinstance(resp, Response)
-    assert isinstance(resp.response_model, ErrResponse)
-    assert resp.response_model.error == "An unexpected error occurred during the creation of Participant"
+    assert isinstance(resp, Response)
+    assert isinstance(resp.response_model, ErrResponse)
+    assert resp.response_model.error == "An unexpected error occurred"
     resp.status_code = status.HTTP_500_INTERNAL_SERVER_ERROR
-=======
-    assert isinstance(result, ErrResponse)
-    assert result.error == "An unexpected error occurred during the creation of Participant"
-    assert response_mock.status_code == status.HTTP_500_INTERNAL_SERVER_ERROR
->>>>>>> 0513409a
 
 
 @pytest.mark.asyncio
@@ -317,13 +268,7 @@
     )
 
     # Assert the response indicates a conflict with capacity reached
-<<<<<<< HEAD
     assert isinstance(resp, Response)
     assert isinstance(resp.response_model, ErrResponse)
     assert resp.response_model.error == "Max hackathon capacity has been reached"
-    resp.status_code = status.HTTP_409_CONFLICT
-=======
-    assert isinstance(result, ErrResponse)
-    assert result.error == "Max hackathon capacity has been reached"
-    assert response_mock.status_code == status.HTTP_409_CONFLICT
->>>>>>> 0513409a
+    resp.status_code = status.HTTP_409_CONFLICT