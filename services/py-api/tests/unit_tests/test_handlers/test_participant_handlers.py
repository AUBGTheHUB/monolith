import pytest
from bson import ObjectId
from result import Err, Ok
from starlette import status

from src.database.model.participant_model import Participant
from src.database.model.team_model import Team
from src.server.exception import DuplicateTeamNameError, DuplicateEmailError, HackathonCapacityExceededError, TeamCapacityExceededError, TeamNotFoundError
from src.server.handlers.participants_handlers import ParticipantHandlers
from src.server.schemas.request_schemas.schemas import ParticipantRequestBody
from src.server.schemas.response_schemas.schemas import ErrResponse, ParticipantRegisteredResponse
from unittest.mock import AsyncMock, Mock, MagicMock


@pytest.fixture
def participant_handlers(participant_registration_service_mock: Mock) -> ParticipantHandlers:
    return ParticipantHandlers(participant_registration_service_mock)


@pytest.mark.asyncio
async def test_create_participant_admin_case_success(
    participant_handlers: ParticipantHandlers,
    participant_registration_service_mock: Mock,
    mock_input_data: ParticipantRequestBody,
    response_mock: MagicMock,
) -> None:
    # Mock successful result from `register_admin_participant`
    participant_registration_service_mock.register_admin_participant.return_value = Ok(
        (
            Participant(name="Test User", email="test@example.com", is_admin=True, team_id=ObjectId()),
            Team(name="Test Team"),
        )
    )

    # Call the handler
    result = await participant_handlers.create_participant(response_mock, mock_input_data)

    # Check that `register_admin_participant` was awaited once with the expected input_data
    participant_registration_service_mock.register_admin_participant.assert_awaited_once_with(mock_input_data)

    # Assert that the response is successful
    assert isinstance(result, ParticipantRegisteredResponse)
    assert result.participant.name == "Test User"
    assert result.team.name == "Test Team"
    assert response_mock.status_code == status.HTTP_201_CREATED


@pytest.mark.asyncio
async def test_create_participant_admin_case_duplicate_email_error(
    participant_handlers: ParticipantHandlers,
    participant_registration_service_mock: Mock,
    mock_input_data: ParticipantRequestBody,
    response_mock: MagicMock,
) -> None:
    # Mock `register_admin_participant` to return an `Err` with `DuplicateEmailError`
    participant_registration_service_mock.register_admin_participant.return_value = Err(
        DuplicateEmailError(mock_input_data.email)
    )

    # Call the handler
    result = await participant_handlers.create_participant(response_mock, mock_input_data)

    # Check that `register_admin_participant` was awaited once
    participant_registration_service_mock.register_admin_participant.assert_awaited_once_with(mock_input_data)

    # Assert the response indicates a conflict
    assert isinstance(result, ErrResponse)
    assert result.error == "Participant with this email already exists"
    assert response_mock.status_code == status.HTTP_409_CONFLICT


@pytest.mark.asyncio
async def test_create_participant_admin_case_duplicate_team_name_error(
    participant_handlers: ParticipantHandlers,
    participant_registration_service_mock: Mock,
    mock_input_data: ParticipantRequestBody,
    response_mock: MagicMock,
) -> None:
    # Mock `register_admin_participant` to return an `Err` with `DuplicateTeamNameError`
    participant_registration_service_mock.register_admin_participant.return_value = Err(
        DuplicateTeamNameError(mock_input_data.team_name)
    )

    # Call the handler
    result = await participant_handlers.create_participant(response_mock, mock_input_data)

    # Check that `register_admin_participant` was awaited once
    participant_registration_service_mock.register_admin_participant.assert_awaited_once_with(mock_input_data)

    # Assert the response indicates a conflict
    assert isinstance(result, ErrResponse)
    assert result.error == "Team with this name already exists"
    assert response_mock.status_code == status.HTTP_409_CONFLICT


@pytest.mark.asyncio
async def test_create_participant_admin_case_general_error(
    participant_handlers: ParticipantHandlers,
    participant_registration_service_mock: Mock,
    mock_input_data: ParticipantRequestBody,
    response_mock: MagicMock,
) -> None:
    # Mock `register_admin_participant` to return a general `Err`
    participant_registration_service_mock.register_admin_participant.return_value = Err(Exception("General error"))

    # Call the handler
    result = await participant_handlers.create_participant(response_mock, mock_input_data)

    # Check that `register_admin_participant` was awaited once
    participant_registration_service_mock.register_admin_participant.assert_awaited_once_with(mock_input_data)

    # Assert the response indicates an internal server error
    assert isinstance(result, ErrResponse)
    assert result.error == "An unexpected error occurred during the creation of Participant"
    assert response_mock.status_code == status.HTTP_500_INTERNAL_SERVER_ERROR


@pytest.mark.asyncio
async def test_create_participant_admin_case_capacity_exceeded_error(
    participant_handlers: ParticipantHandlers,
    participant_registration_service_mock: Mock,
    mock_input_data: ParticipantRequestBody,
    response_mock: MagicMock,
) -> None:
    # Mock `register_admin_participant` to return an `Err` with `CapacityExceededError`
    participant_registration_service_mock.register_admin_participant.return_value = Err(
        HackathonCapacityExceededError()
    )

    # Call the handler
    result = await participant_handlers.create_participant(response_mock, mock_input_data)

    # Check that `register_admin_participant` was awaited once
    participant_registration_service_mock.register_admin_participant.assert_awaited_once_with(mock_input_data)

    # Assert the response indicates a conflict with capacity reached
    assert isinstance(result, ErrResponse)
    assert result.error == "Max hackathon capacity has been reached"
    assert response_mock.status_code == status.HTTP_409_CONFLICT


@pytest.mark.asyncio
async def test_create_participant_random_case_success(
    participant_handlers: ParticipantHandlers,
    participant_registration_service_mock: AsyncMock,
    mock_input_data_random: ParticipantRequestBody,
    response_mock: MagicMock,
) -> None:

    # Mock the result from `register_random_participant`
    participant_registration_service_mock.register_random_participant.return_value = Ok(
        (
            Participant(name="Test User", email="test@example.com", is_admin=False, team_id=None),
            None,
        )
    )

    # Call the handler
    result = await participant_handlers.create_participant(response_mock, mock_input_data_random)

    # Check that `register_random_participant` was awaited once with the expected input_data
    participant_registration_service_mock.register_random_participant.assert_awaited_once_with(mock_input_data_random)

    # Assert that the response is successful
    assert isinstance(result, ParticipantRegisteredResponse)
    assert result.participant.name == "Test User"
    assert response_mock.status_code == status.HTTP_201_CREATED


@pytest.mark.asyncio
async def test_create_participant_random_case_duplicate_email_error(
    participant_handlers: ParticipantHandlers,
    participant_registration_service_mock: Mock,
    mock_input_data_random: ParticipantRequestBody,
    response_mock: MagicMock,
) -> None:
    # Mock `register_random_participant` to return an `Err` with `DuplicateEmailError`
    participant_registration_service_mock.register_random_participant.return_value = Err(
        DuplicateEmailError(mock_input_data_random.email)
    )

    # Call the handler
    result = await participant_handlers.create_participant(response_mock, mock_input_data_random)

    # Check that `register_random_participant` was awaited once
    participant_registration_service_mock.register_random_participant.assert_awaited_once_with(mock_input_data_random)

    # Assert the response indicates a conflict
    assert isinstance(result, ErrResponse)
    assert result.error == "Participant with this email already exists"
    assert response_mock.status_code == status.HTTP_409_CONFLICT


@pytest.mark.asyncio
async def test_create_participant_random_case_general_error(
    participant_handlers: ParticipantHandlers,
    participant_registration_service_mock: Mock,
    mock_input_data_random: ParticipantRequestBody,
    response_mock: MagicMock,
) -> None:
    # Mock `register_random_participant` to return a general `Err`
    participant_registration_service_mock.register_random_participant.return_value = Err(Exception("General error"))

    # Call the handler
    result = await participant_handlers.create_participant(response_mock, mock_input_data_random)

    # Check that `register_random_participant` was awaited once
    participant_registration_service_mock.register_random_participant.assert_awaited_once_with(mock_input_data_random)

    # Assert the response indicates an internal server error
    assert isinstance(result, ErrResponse)
    assert result.error == "An unexpected error occurred during the creation of Participant"
    assert response_mock.status_code == status.HTTP_500_INTERNAL_SERVER_ERROR


@pytest.mark.asyncio
async def test_create_participant_random_case_capacity_exceeded_error(
    participant_handlers: ParticipantHandlers,
    participant_registration_service_mock: Mock,
    mock_input_data_random: ParticipantRequestBody,
    response_mock: MagicMock,
) -> None:
    # Mock `register_random_participant` to return an `Err` with `CapacityExceededError`
    participant_registration_service_mock.register_random_participant.return_value = Err(
        HackathonCapacityExceededError()
    )

    # Call the handler
    result = await participant_handlers.create_participant(response_mock, mock_input_data_random)

    # Check that `register_random_participant` was awaited once
    participant_registration_service_mock.register_random_participant.assert_awaited_once_with(mock_input_data_random)

    # Assert the response indicates a conflict with capacity reached
    assert isinstance(result, ErrResponse)
    assert result.error == "Max hackathon capacity has been reached"
<<<<<<< HEAD
    response_mock.status_code = status.HTTP_409_CONFLICT

@pytest.mark.asyncio
async def test_create_participant_link_case_success(
    participant_handlers: ParticipantHandlers,
    participant_registration_service_mock: Mock,
    mock_input_data_link: ParticipantRequestBody,
    response_mock: MagicMock,
) -> None:
    # Set the mocked return value for register_invite_link_participant
    participant_registration_service_mock.register_invite_link_participant.return_value = Ok(
        (
            Participant(name="Test User", email="test@example.com", is_admin=False, team_id=ObjectId()),
            None
        )
    )

    # Call the handler
    result = await participant_handlers.create_participant(
        response_mock, 
        mock_input_data_link, 
        jwt_token="example.token"
    )

    # Assertions
    participant_registration_service_mock.register_invite_link_participant.assert_awaited_once_with(
        mock_input_data_link, 
        "example.token"
    )
    assert isinstance(result, ParticipantRegisteredResponse)
    assert result.participant.name == "Test User"
    response_mock.status_code = status.HTTP_200_OK

@pytest.mark.asyncio
async def test_create_participant_link_case_duplicate_email_error(
    participant_handlers: ParticipantHandlers,
    participant_registration_service_mock: Mock,
    mock_input_data_link: ParticipantRequestBody,
    response_mock: MagicMock,
) -> None:
    # Mock `register_invite_link_participant` to return an `Err` with `DuplicateEmailError`
    participant_registration_service_mock.register_invite_link_participant.return_value = Err(
        DuplicateEmailError(mock_input_data_link.email)
    )

    # Call the handler
    result = await participant_handlers.create_participant(response_mock, mock_input_data_link, "example.token")

    # Check that `register_invite_link_participant` was awaited once
    participant_registration_service_mock.register_invite_link_participant.assert_awaited_once_with(mock_input_data_link, "example.token")

    # Assert the response indicates a conflict
    assert isinstance(result, ErrResponse)
    assert result.error == "Participant with this email already exists"
    response_mock.status_code = status.HTTP_409_CONFLICT

@pytest.mark.asyncio
async def test_create_participant_link_case_duplicate_team_name_error(
    participant_handlers: ParticipantHandlers,
    participant_registration_service_mock: Mock,
    mock_input_data_link: ParticipantRequestBody,
    response_mock: MagicMock,
) -> None:
    # Mock `register_invite_link_participant` to return an `Err` with `DuplicateTeamNameError`
    participant_registration_service_mock.register_invite_link_participant.return_value = Err(
        DuplicateTeamNameError(mock_input_data_link.team_name)
    )

    # Call the handler
    result = await participant_handlers.create_participant(response_mock, mock_input_data_link, "example.token")

    # Check that `register_invite_link_participant` was awaited once
    participant_registration_service_mock.register_invite_link_participant.assert_awaited_once_with(mock_input_data_link, "example.token")

    # Assert the response indicates a conflict
    assert isinstance(result, ErrResponse)
    assert result.error == "Team with this name already exists"
    response_mock.status_code = status.HTTP_409_CONFLICT

@pytest.mark.asyncio
async def test_create_participant_invite_link_case_general_error(
    participant_handlers: ParticipantHandlers,
    participant_registration_service_mock: Mock,
    mock_input_data_link: ParticipantRequestBody,
    response_mock: MagicMock,
) -> None:
    # Mock `register_invite_link_participant` to return a general `Err`
    participant_registration_service_mock.register_invite_link_participant.return_value = Err(Exception("General error"))

    # Call the handler
    result = await participant_handlers.create_participant(response_mock, mock_input_data_link, "example.token")

    # Check that `register_admin_participant` was awaited once
    participant_registration_service_mock.register_invite_link_participant.assert_awaited_once_with(mock_input_data_link, "example.token")

    # Assert the response indicates an internal server error
    assert isinstance(result, ErrResponse)
    assert result.error == "An unexpected error occurred during the creation of Participant"
    response_mock.status_code = status.HTTP_500_INTERNAL_SERVER_ERROR

@pytest.mark.asyncio
async def test_create_participant_invite_link_case_hackathon_capacity_exceeded_error(
    participant_handlers: ParticipantHandlers,
    participant_registration_service_mock: Mock,
    mock_input_data_link: ParticipantRequestBody,
    response_mock: MagicMock,
) -> None:
    # Mock `register_invite_link_participant` to return an `Err` with `HackathonCapacityExceededError`
    participant_registration_service_mock.register_invite_link_participant.return_value = Err(
        HackathonCapacityExceededError()
    )

    # Call the handler
    result = await participant_handlers.create_participant(response_mock, mock_input_data_link, "example.token")

    # Check that `register_invite_link_participant` was awaited once
    participant_registration_service_mock.register_invite_link_participant.assert_awaited_once_with(mock_input_data_link, "example.token")

    # Assert the response indicates a conflict with capacity reached
    assert isinstance(result, ErrResponse)
    assert result.error == "Max hackathon capacity has been reached"
    response_mock.status_code = status.HTTP_409_CONFLICT

@pytest.mark.asyncio
async def test_create_participant_invite_link_case_team_capacity_exceeded_error(
    participant_handlers: ParticipantHandlers,
    participant_registration_service_mock: Mock,
    mock_input_data_link: ParticipantRequestBody,
    response_mock: MagicMock,
) -> None:
    # Mock `register_invite_link_participant` to return an `Err` with `TeamCapacityExceededError`
    participant_registration_service_mock.register_invite_link_participant.return_value = Err(
        TeamCapacityExceededError()
    )

    # Call the handler
    result = await participant_handlers.create_participant(response_mock, mock_input_data_link, "example.token")

    # Check that `register_invite_link_participant` was awaited once
    participant_registration_service_mock.register_invite_link_participant.assert_awaited_once_with(mock_input_data_link, "example.token")

    # Assert the response indicates a conflict with capacity reached
    assert isinstance(result, ErrResponse)
    assert result.error == "Max team capacity has been reached"
    response_mock.status_code = status.HTTP_409_CONFLICT

@pytest.mark.asyncio
async def test_create_participant_invite_link_case_team_not_found_error(
    participant_handlers: ParticipantHandlers,
    participant_registration_service_mock: Mock,
    mock_input_data_link: ParticipantRequestBody,
    response_mock: MagicMock,
) -> None:
    # Mock `register_invite_link_participant` to return an `Err` with `TeamNotFoundError`
    participant_registration_service_mock.register_invite_link_participant.return_value = Err(
        TeamNotFoundError()
    )

    # Call the handler
    result = await participant_handlers.create_participant(response_mock, mock_input_data_link, "example.token")

    # Check that `register_invite_link_participant` was awaited once
    participant_registration_service_mock.register_invite_link_participant.assert_awaited_once_with(mock_input_data_link, "example.token")

    # Assert the response indicates a conflict with capacity reached
    assert isinstance(result, ErrResponse)
    assert result.error == "The specified team was not found"
    response_mock.status_code = status.HTTP_409_CONFLICT
=======
    assert response_mock.status_code == status.HTTP_409_CONFLICT
>>>>>>> 564b8f83
<|MERGE_RESOLUTION|>--- conflicted
+++ resolved
@@ -234,7 +234,6 @@
     # Assert the response indicates a conflict with capacity reached
     assert isinstance(result, ErrResponse)
     assert result.error == "Max hackathon capacity has been reached"
-<<<<<<< HEAD
     response_mock.status_code = status.HTTP_409_CONFLICT
 
 @pytest.mark.asyncio
@@ -402,7 +401,4 @@
     # Assert the response indicates a conflict with capacity reached
     assert isinstance(result, ErrResponse)
     assert result.error == "The specified team was not found"
-    response_mock.status_code = status.HTTP_409_CONFLICT
-=======
-    assert response_mock.status_code == status.HTTP_409_CONFLICT
->>>>>>> 564b8f83
+    response_mock.status_code = status.HTTP_409_CONFLICT