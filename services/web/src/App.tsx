import { Route, Routes } from 'react-router';
import { QueryClient, QueryClientProvider } from '@tanstack/react-query';
<<<<<<< HEAD
import MockDataComponent from './website/mockComponent';
import reactLogo from './assets/react.svg';
import viteLogo from '/vite.svg';
import { TestForm } from '@/lib/reusable-components/test-form';
import { useState } from 'react';

const FormSchema = z.object({
    notificationPreference: z.string().min(1, { message: 'GRESHKA' }),
});

const RADIO_OPTIONS = [
    { label: 'All new messages', value: 'all' },
    { label: 'Direct messages and mentions', value: 'mentions' },
    { label: 'Nothing', value: 'none' },
];
=======
import { OldAppPage } from './website/OldAppPage/OldAppPage';
import { MainPage } from './website/MainPage/MainPage';
import { HackathonPage } from './website/HackathonPage/HackathonPage';
>>>>>>> 90cfecd3

function App() {
    const queryClient = new QueryClient();
    return (
        <QueryClientProvider client={queryClient}>
<<<<<<< HEAD
            <TestForm />

            <div>
                <a href="https://vitejs.dev" target="_blank" rel="noreferrer">
                    <img src={viteLogo} className="logo" alt="Vite logo" />
                </a>
                <a href="https://react.dev" target="_blank" rel="noreferrer">
                    <img src={reactLogo} className="logo react" alt="React logo" />
                </a>
            </div>
            <h1>Vite + React</h1>
            <div className="card">
                <button onClick={() => setCount((count) => count + 1)}>count is {count}</button>
                <p>
                    Edit <code>src/App.tsx</code> and save to test HMR
                </p>
            </div>
            <p className="read-the-docs">Click on the Vite and React logos to learn more</p>
            <Accordion type="single" collapsible>
                <AccordionItem value="item-1">
                    <AccordionTrigger>Is it accessible?</AccordionTrigger>
                    <AccordionContent>Yes. It adheres to the WAI-ARIA design pattern.</AccordionContent>
                </AccordionItem>
            </Accordion>
            <MockDataComponent />
            <Form {...form}>
                <form onSubmit={form.handleSubmit(onSubmit)} className="w-2/3 space-y-6">
                    <RadioComponent
                        control={form.control}
                        name="notificationPreference"
                        options={RADIO_OPTIONS}
                        groupLabel="Notify me about..."
                    />
                    <Button type="submit">Submit</Button>
                </form>
            </Form>
=======
            <Routes>
                <Route path="/old" element={<OldAppPage />} />
                <Route path="/" element={<MainPage />} />
                <Route path="/hackathon" element={<HackathonPage />} />
            </Routes>
>>>>>>> 90cfecd3
        </QueryClientProvider>
    );
}

export default App;<|MERGE_RESOLUTION|>--- conflicted
+++ resolved
@@ -1,75 +1,18 @@
 import { Route, Routes } from 'react-router';
 import { QueryClient, QueryClientProvider } from '@tanstack/react-query';
-<<<<<<< HEAD
-import MockDataComponent from './website/mockComponent';
-import reactLogo from './assets/react.svg';
-import viteLogo from '/vite.svg';
-import { TestForm } from '@/lib/reusable-components/test-form';
-import { useState } from 'react';
-
-const FormSchema = z.object({
-    notificationPreference: z.string().min(1, { message: 'GRESHKA' }),
-});
-
-const RADIO_OPTIONS = [
-    { label: 'All new messages', value: 'all' },
-    { label: 'Direct messages and mentions', value: 'mentions' },
-    { label: 'Nothing', value: 'none' },
-];
-=======
 import { OldAppPage } from './website/OldAppPage/OldAppPage';
 import { MainPage } from './website/MainPage/MainPage';
 import { HackathonPage } from './website/HackathonPage/HackathonPage';
->>>>>>> 90cfecd3
 
 function App() {
     const queryClient = new QueryClient();
     return (
         <QueryClientProvider client={queryClient}>
-<<<<<<< HEAD
-            <TestForm />
-
-            <div>
-                <a href="https://vitejs.dev" target="_blank" rel="noreferrer">
-                    <img src={viteLogo} className="logo" alt="Vite logo" />
-                </a>
-                <a href="https://react.dev" target="_blank" rel="noreferrer">
-                    <img src={reactLogo} className="logo react" alt="React logo" />
-                </a>
-            </div>
-            <h1>Vite + React</h1>
-            <div className="card">
-                <button onClick={() => setCount((count) => count + 1)}>count is {count}</button>
-                <p>
-                    Edit <code>src/App.tsx</code> and save to test HMR
-                </p>
-            </div>
-            <p className="read-the-docs">Click on the Vite and React logos to learn more</p>
-            <Accordion type="single" collapsible>
-                <AccordionItem value="item-1">
-                    <AccordionTrigger>Is it accessible?</AccordionTrigger>
-                    <AccordionContent>Yes. It adheres to the WAI-ARIA design pattern.</AccordionContent>
-                </AccordionItem>
-            </Accordion>
-            <MockDataComponent />
-            <Form {...form}>
-                <form onSubmit={form.handleSubmit(onSubmit)} className="w-2/3 space-y-6">
-                    <RadioComponent
-                        control={form.control}
-                        name="notificationPreference"
-                        options={RADIO_OPTIONS}
-                        groupLabel="Notify me about..."
-                    />
-                    <Button type="submit">Submit</Button>
-                </form>
-            </Form>
-=======
             <Routes>
                 <Route path="/old" element={<OldAppPage />} />
                 <Route path="/" element={<MainPage />} />
                 <Route path="/hackathon" element={<HackathonPage />} />
             </Routes>
->>>>>>> 90cfecd3
         </QueryClientProvider>
     );
 }
