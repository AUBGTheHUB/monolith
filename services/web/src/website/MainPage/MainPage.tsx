import { Fragment } from 'react/jsx-runtime';
import IdentitySection from './AboutSection/components/IdentitySection.tsx';
import PastEventSection from './AboutSection/components/PastEventSection.tsx';
<<<<<<< HEAD
import HackAUBGSection from './HackAUBGSection/HackAUBGSection.tsx';
=======
import { Footer } from './Footer/Footer.tsx';
import MeetTheTeam from './MeetTheTeamSection/components/MeetTheTeam.tsx';
import { Navigation } from './Navigation/Navigation.tsx';
>>>>>>> d3ca7be2

export const MainPage = () => {
    return (
        <Fragment>
<<<<<<< HEAD
=======
            <Navigation />
>>>>>>> d3ca7be2
            <div className="about-section rounded-2xl py-8">
                <div className="sm:w-3/5 w-11/12 mx-auto">
                    <IdentitySection />
                    <PastEventSection />
                </div>
            </div>
<<<<<<< HEAD
            <HackAUBGSection />
=======
            <div className="mt-40 bg-[#0a1222] pt-[7.5rem] pb-[7rem]  relative overflow-hidden">
                <MeetTheTeam />
            </div>
            <Footer />
>>>>>>> d3ca7be2
        </Fragment>
    );
};<|MERGE_RESOLUTION|>--- conflicted
+++ resolved
@@ -1,35 +1,26 @@
 import { Fragment } from 'react/jsx-runtime';
 import IdentitySection from './AboutSection/components/IdentitySection.tsx';
 import PastEventSection from './AboutSection/components/PastEventSection.tsx';
-<<<<<<< HEAD
 import HackAUBGSection from './HackAUBGSection/HackAUBGSection.tsx';
-=======
 import { Footer } from './Footer/Footer.tsx';
 import MeetTheTeam from './MeetTheTeamSection/components/MeetTheTeam.tsx';
 import { Navigation } from './Navigation/Navigation.tsx';
->>>>>>> d3ca7be2
 
 export const MainPage = () => {
     return (
         <Fragment>
-<<<<<<< HEAD
-=======
             <Navigation />
->>>>>>> d3ca7be2
             <div className="about-section rounded-2xl py-8">
                 <div className="sm:w-3/5 w-11/12 mx-auto">
                     <IdentitySection />
                     <PastEventSection />
                 </div>
             </div>
-<<<<<<< HEAD
-            <HackAUBGSection />
-=======
             <div className="mt-40 bg-[#0a1222] pt-[7.5rem] pb-[7rem]  relative overflow-hidden">
                 <MeetTheTeam />
             </div>
+            <HackAUBGSection />
             <Footer />
->>>>>>> d3ca7be2
         </Fragment>
     );
 };