--- conflicted
+++ resolved
@@ -1,11 +1,8 @@
 import { Fragment } from 'react/jsx-runtime';
 import IdentitySection from './AboutSection/components/IdentitySection.tsx';
 import PastEventSection from './AboutSection/components/PastEventSection.tsx';
-<<<<<<< HEAD
+import { Footer } from './Footer/Footer.tsx';
 import MeetTheTeam from './MeetTheTeamSection/components/MeetTheTeam.tsx';
-=======
-import { Footer } from './Footer/Footer.tsx';
->>>>>>> 993ff4a6
 
 export const MainPage = () => {
     return (
@@ -15,15 +12,11 @@
                     <IdentitySection />
                     <PastEventSection />
                 </div>
-            </div>
-<<<<<<< HEAD
-            <div className="mt-40 bg-gradient-to-b from-[#081223] to-[#2845a8] py-10">
+                <div className="mt-40 bg-gradient-to-b from-[#081223] to-[#2845a8] py-10">
                 <MeetTheTeam />
             </div>
         </div>
-=======
             <Footer />
         </Fragment>
->>>>>>> 993ff4a6
     );
 };