--- conflicted
+++ resolved
@@ -1,4 +1,6 @@
-<<<<<<< HEAD
+import IdentitySection from './AboutSection/components/IdentitySection.tsx';
+import PastEventSection from './AboutSection/components/PastEventSection.tsx';
+
 import { DesktopNavComponent } from './DesktopNavComponent';
 import './stylesheet.css';
 
@@ -6,19 +8,12 @@
     return (
         <div className="main-page">
             <DesktopNavComponent />
-            <h1>MainPage</h1>
-=======
-import IdentitySection from './AboutSection/components/IdentitySection.tsx';
-import PastEventSection from './AboutSection/components/PastEventSection.tsx';
-
-export const MainPage = () => {
-    return (
-        <div className="about-section rounded-2xl py-8">
-            <div className="sm:w-3/5 w-11/12 mx-auto">
-                <IdentitySection />
-                <PastEventSection />
+            <div className="about-section rounded-2xl py-8">
+                <div className="sm:w-3/5 w-11/12 mx-auto">
+                    <IdentitySection />
+                    <PastEventSection />
+                </div>
             </div>
->>>>>>> 564b8f83
         </div>
     );
 };