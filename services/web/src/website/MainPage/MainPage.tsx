--- conflicted
+++ resolved
@@ -26,7 +26,6 @@
                     className="absolute pointer-events-none h-[93rem] right-[0rem] z-0"
                 />
                 <img
-<<<<<<< HEAD
                     src="/meetTheTeam/gradient-meet-the-team.png"
                     className="absolute pointer-events-none h-[1490.43px] w-[1505.76px] bottom-[0rem] right-[-8rem] rotate-210 z-0"
                 />
@@ -34,16 +33,6 @@
                     src="/footer/footer-gradient.png"
                     alt="a gradient"
                     className="absolute pointer-events-none h-[53rem] w-[56rem] right-[-8rem] top-[-30rem] z-0"
-=======
-                    src="/landingSection/blob-blue.png"
-                    alt="a blob"
-                    className="absolute opacity-65 blur-[10rem] h-[93rem] right-[10rem] bottom-[30rem] z-0"
-                />
-                <img
-                    src="/landingSection/blob-cyan.png"
-                    alt="a blob"
-                    className="absolute opacity-65 blur-[10rem] h-[53rem] w-[56rem] right-[-12rem] bottom-[20rem] z-0"
->>>>>>> 4e5d0861
                 />
             </div>
             <div className="bg-transparent pt-[7.5rem] pb-[7rem] relative overflow-hidden" id="meet-team">
