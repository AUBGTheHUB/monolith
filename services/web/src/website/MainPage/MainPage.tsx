import { Fragment } from 'react/jsx-runtime';
import IdentitySection from './AboutSection/components/IdentitySection.tsx';
import PastEventSection from './AboutSection/components/PastEventSection.tsx';
import { Footer } from './Footer/Footer.tsx';
<<<<<<< HEAD
import MeetTheTeam from './MeetTheTeamSection/components/MeetTheTeam.tsx';
=======
import { Navigation } from './Navigation/Navigation.tsx';
>>>>>>> f4d5bd43

export const MainPage = () => {
    return (
        <Fragment>
            <Navigation />
            <div className="about-section rounded-2xl py-8">
                <div className="sm:w-3/5 w-11/12 mx-auto">
                    <IdentitySection />
                    <PastEventSection />
                </div>
            </div>
            <div className="mt-40 bg-[#0a1222] py-10 min-h-[58rem] relative overflow-hidden">
                <MeetTheTeam />
            </div>
            <Footer />
        </Fragment>
    );
};<|MERGE_RESOLUTION|>--- conflicted
+++ resolved
@@ -2,11 +2,8 @@
 import IdentitySection from './AboutSection/components/IdentitySection.tsx';
 import PastEventSection from './AboutSection/components/PastEventSection.tsx';
 import { Footer } from './Footer/Footer.tsx';
-<<<<<<< HEAD
 import MeetTheTeam from './MeetTheTeamSection/components/MeetTheTeam.tsx';
-=======
 import { Navigation } from './Navigation/Navigation.tsx';
->>>>>>> f4d5bd43
 
 export const MainPage = () => {
     return (
