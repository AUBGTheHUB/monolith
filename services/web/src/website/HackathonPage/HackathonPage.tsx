import { Fragment } from 'react/jsx-runtime';
import JurySection from './CarouselComponents/components/JurySection/components/JurySection';
import MentorsSection from './CarouselComponents/components/MentorsSection/components/MentorsSection';
import { Navigation } from './Navigation/Navigation';
import { Footer } from './Footer/HackathonFooter';
import GradingSection from './GradingSection/GradingSection';
import ScheduleSection from './ScheduleSection/ScheduleSection';
import LandingSection from './LandingSection/LandingSection';
import MissionSection from './MissionSection/MissionSection';
import AwardsSection from './AwardsSection/AwardsSection';
import { Recap } from './components/Recap';

export const HackathonPage = () => {
    return (
        <Fragment>
            <Navigation />
<<<<<<< HEAD
            <div className="relative">
                <LandingSection />
                <MissionSection />
            </div>
=======
            <MentorsSection />
            <JurySection />
>>>>>>> d139cbdc
            <ScheduleSection />
            <Recap />
            <GradingSection />
            <AwardsSection />
            <Footer />
        </Fragment>
    );
};<|MERGE_RESOLUTION|>--- conflicted
+++ resolved
@@ -14,15 +14,12 @@
     return (
         <Fragment>
             <Navigation />
-<<<<<<< HEAD
             <div className="relative">
                 <LandingSection />
                 <MissionSection />
             </div>
-=======
             <MentorsSection />
             <JurySection />
->>>>>>> d139cbdc
             <ScheduleSection />
             <Recap />
             <GradingSection />
