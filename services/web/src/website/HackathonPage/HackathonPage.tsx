import { Fragment } from 'react/jsx-runtime';

import { Navigation } from './Navigation/Navigation';
import { Footer } from './Footer/HackathonFooter';
import ScheduleSection from './ScheduleSection/ScheduleSection';
import LandingSection from './LandingSection/LandingSection';
import MissionSection from './MissionSection/MissionSection';
import AwardsSection from './AwardsSection/AwardsSection';
import { Recap } from './components/Recap';
import { useFeatureSwitches } from '@/config';

export const HackathonPage = () => {
    const featureSwitches = useFeatureSwitches();

    return (
        <Fragment>
            <Navigation />
<<<<<<< HEAD
=======
            <div className="relative">
                <LandingSection />
                <MissionSection />
            </div>
            <MentorsSection mentorsSwitch={featureSwitches.MentorsSwitch} />
            <JurySection jurySwitch={featureSwitches.JurySwitch} />
>>>>>>> ce8dd612
            <ScheduleSection />
            <Recap />
            <AwardsSection />
            <Footer />
        </Fragment>
    );
};<|MERGE_RESOLUTION|>--- conflicted
+++ resolved
@@ -1,7 +1,9 @@
 import { Fragment } from 'react/jsx-runtime';
-
+import JurySection from './CarouselComponents/components/JurySection/components/JurySection';
+import MentorsSection from './CarouselComponents/components/MentorsSection/components/MentorsSection';
 import { Navigation } from './Navigation/Navigation';
 import { Footer } from './Footer/HackathonFooter';
+import GradingSection from './GradingSection/GradingSection';
 import ScheduleSection from './ScheduleSection/ScheduleSection';
 import LandingSection from './LandingSection/LandingSection';
 import MissionSection from './MissionSection/MissionSection';
@@ -15,17 +17,15 @@
     return (
         <Fragment>
             <Navigation />
-<<<<<<< HEAD
-=======
             <div className="relative">
                 <LandingSection />
                 <MissionSection />
             </div>
             <MentorsSection mentorsSwitch={featureSwitches.MentorsSwitch} />
             <JurySection jurySwitch={featureSwitches.JurySwitch} />
->>>>>>> ce8dd612
             <ScheduleSection />
             <Recap />
+            <GradingSection />
             <AwardsSection />
             <Footer />
         </Fragment>
