--- conflicted
+++ resolved
@@ -3,23 +3,17 @@
 import { Navigation } from './Navigation/Navigation';
 import { Footer } from './Footer/HackathonFooter';
 import ScheduleSection from './ScheduleSection/ScheduleSection';
-<<<<<<< HEAD
 import AwardsSection from './AwardsSection/AwardsSection';
-=======
 import { Recap } from './components/Recap';
->>>>>>> 0899f837
 
 export const HackathonPage = () => {
     return (
         <Fragment>
             <Navigation />
             <ScheduleSection />
-<<<<<<< HEAD
+            <Recap />
             <AwardsSection />
-=======
-            <Recap />
             <Footer />
->>>>>>> 0899f837
         </Fragment>
     );
 };