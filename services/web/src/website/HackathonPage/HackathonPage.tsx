--- conflicted
+++ resolved
@@ -1,11 +1,7 @@
 import { Fragment } from 'react/jsx-runtime';
-<<<<<<< HEAD
-import GradingSection from './GradingSection/GradingSection';
-=======
-
 import { Navigation } from './Navigation/Navigation';
 import { Footer } from './Footer/HackathonFooter';
->>>>>>> 9331a830
+import GradingSection from './GradingSection/GradingSection';
 import ScheduleSection from './ScheduleSection/ScheduleSection';
 import { Recap } from './components/Recap';
 
@@ -14,12 +10,9 @@
         <Fragment>
             <Navigation />
             <ScheduleSection />
-<<<<<<< HEAD
+            <Recap />
             <GradingSection />
-=======
-            <Recap />
             <Footer />
->>>>>>> 9331a830
         </Fragment>
     );
 };