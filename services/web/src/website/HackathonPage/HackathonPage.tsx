import { Fragment } from 'react/jsx-runtime';
import { Footer } from './Footer/HackathonFooter';
import ScheduleSection from './ScheduleSection/ScheduleSection';
import { Recap } from "./components/Recap"

export const HackathonPage = () => {
    return (
        <Fragment>
            <ScheduleSection />
<<<<<<< HEAD
            <Footer />
=======
            <Recap/>
>>>>>>> 34198865
        </Fragment>
    );
};<|MERGE_RESOLUTION|>--- conflicted
+++ resolved
@@ -1,17 +1,14 @@
 import { Fragment } from 'react/jsx-runtime';
 import { Footer } from './Footer/HackathonFooter';
 import ScheduleSection from './ScheduleSection/ScheduleSection';
-import { Recap } from "./components/Recap"
+import { Recap } from './components/Recap';
 
 export const HackathonPage = () => {
     return (
         <Fragment>
             <ScheduleSection />
-<<<<<<< HEAD
+            <Recap />
             <Footer />
-=======
-            <Recap/>
->>>>>>> 34198865
         </Fragment>
     );
 };