--- conflicted
+++ resolved
@@ -12,11 +12,8 @@
             <Navigation />
             <ScheduleSection />
             <Recap />
-<<<<<<< HEAD
             <GradingSection />
-=======
             <AwardsSection />
->>>>>>> c5e24062
             <Footer />
         </Fragment>
     );
