--- conflicted
+++ resolved
@@ -3,8 +3,4 @@
     width: 100%;
     height: 50vh;
     color: black;
-<<<<<<< HEAD
-
-=======
->>>>>>> 6bd33bd3
 }