--- conflicted
+++ resolved
@@ -10,13 +10,10 @@
     align-items: center;
     font-family: 'Post No Bills Jaffna';
     font-weight: 500;
-<<<<<<< HEAD
     z-index: 999 !important;
 
-=======
     line-height: 26px;
     letter-spacing: 0.1em;
->>>>>>> 02db8ae9
     -webkit-user-select: none;
     -moz-user-select: none;
     -ms-user-select: none;
@@ -117,9 +114,10 @@
 
 .navdesktop-navdivs a:hover:after {
     transition: 0.35s;
+    text-align: center;
     opacity: 1;
     visibility: visible;
-    height: 100%;
+    height: 70%;
 }
 
 .hackaubg-btn {
