@import url('https://fonts.googleapis.com/css2?family=Poppins:wght@200;300;400;500;600;700&display=swap');

.navmobile-button {
    position: absolute;
    width: 32%;
    height: auto;
    right: 1.5%;
    top: 0.5%;
<<<<<<< HEAD
=======

>>>>>>> cab965f2
    color: white !important;
}

.navmobile-button-ham {
    width: 200px;
    font-size: 16px;
    font-weight: 600;
    color: #fff;
    cursor: pointer;
    margin: 20px;
    height: 55px;
    text-align: center;
    border: none;
    background-size: 300% 100%;
    border-radius: 40px;
    font-size: xx-large;
    background-image: linear-gradient(
        to right,
        #25aae1,
        #4481eb,
        #04befe,
        #3f86ed
    );
    box-shadow: 0 4px 15px 0 rgba(65, 132, 234, 0.75);
}

.navmobile-menu.not-displayed {
    display: none;
}

.navmobile-menu {
    position: absolute;
    height: 100vh;
    width: 100vw;
    left: 0;
    background-color: #050328;
    display: flex;
    justify-content: center;
    align-items: center;
}

.navmobile-menu-backwards {
    position: absolute;
    height: 100vh;
    width: 100vw;
    left: -100vw;
    background-color: #050328;
    animation-name: toni-montana;
    animation-duration: 0.75s;
    display: flex;
    justify-content: center;
    align-items: center;
}

.navmobile-menu.forwards {
    animation-name: menu-animation;
    animation-duration: 0.75s;
}

@keyframes menu-animation {
    0% {
        left: -100vw;
    }
}

@keyframes toni-montana {
    0% {
        left: 0%;
    }
}

.navmobile-button-close {
    position: absolute;
    width: 35%;
    height: auto;
    right: 0;
    color: white !important;
    animation-name: menu-animation;
    animation-duration: 1s;
}

.navmobile-anchors-container {
    display: flex;
    justify-content: center;
    flex-direction: column;
    align-items: center;
    text-align: center;
}

.navmobile-anchors-container ul {
    color: white;
    font-size: xx-large;
    list-style: none;
    padding-left: 0rem !important;
}

.navmobile-anchors-container a {
    color: white;
}

.navmobile-logo {
    position: absolute;
    left: 0.5%;
    width: 10%;
    top: 0.2%;
}

.navmobile-logo img {
    width: 100%;
    height: auto;
    position: absolute;
    left: 2px;
    top: 3px;
}

.navmobile-logo p {
    display: inline;
    color: white;
}

.navmobile-title {
        position: absolute;
    right: 50%;
    transform: translate(50%, 35%);
    color: white;
<<<<<<< HEAD
=======

>>>>>>> cab965f2
}
.navmobile-title p {
    font-size: 25px;
}<|MERGE_RESOLUTION|>--- conflicted
+++ resolved
@@ -6,10 +6,6 @@
     height: auto;
     right: 1.5%;
     top: 0.5%;
-<<<<<<< HEAD
-=======
-
->>>>>>> cab965f2
     color: white !important;
 }
 
@@ -135,10 +131,10 @@
     right: 50%;
     transform: translate(50%, 35%);
     color: white;
-<<<<<<< HEAD
-=======
 
->>>>>>> cab965f2
+}
+.navmobile-title p {
+    font-size: 25px;
 }
 .navmobile-title p {
     font-size: 25px;
