import { Button } from './Button';
import React from 'react';
import './mobile_navbar.css';
import { CgMenu } from 'react-icons/cg';
import { MdOutlineClose } from 'react-icons/md';
import { useState } from 'react';
import { useNavigate } from 'react-router-dom';

export const NavMobile = ({ props }) => {
    const navigate = useNavigate();

    const renderHackButton = () => {
        if (props.hasHackButton) {
            return (
                <div
                    className="navmobile-button-ham"
                    onClick={navigateToHackAUBG}
                >
                    HackAUBG
                </div>
            );
        }
    };

    const navigateToHackAUBG = () => {
        navigate('/hackaubg');
    };

    const [menuClass, setMenuClass] = useState('navmobile-menu not-displayed');
    const [closeButton, setCloseButton] = useState(
        'navmobile-button-close not-displayed'
    );

    const closeMenu = () => {
        setMenuClass('navmobile-menu-backwards');
    };

    return (
        <div className="navmobile-body">
            <div className="navmobile-container">
                <img src="hublogo.png" className="navmobile-logo"></img>
                <h2 className="navmobile-title">The Hub</h2>
                <Button
                    props={{
                        css: 'navmobile-button',
                        icon: (
                            <CgMenu
                                className="navmobile-button icon"
                                onClick={() => {
                                    setMenuClass('navmobile-menu forwards');
                                    setCloseButton('navmobile-button-close');
                                    document.body.style.position = 'fixed';
                                    document.body.style.overflow = 'scroll';
                                }}
                            />
                        )
                    }}
                />
            </div>

            <div className={menuClass}>
                <Button
                    props={{
                        css: 'navmobile-button-close',
                        icon: (
                            <MdOutlineClose
                                className={closeButton}
                                onClick={() => {
                                    setMenuClass('navmobile-menu-backwards');
                                    document.body.style.position = 'static';
                                    document.body.style.overflow = 'auto';
                                }}
                            />
                        )
                    }}
                />

                <div className="navmobile-anchors-container">
                    <ul>
<<<<<<< HEAD
                        <li>
                            <a href="#about" onClick={closeMenu}>
                                About
                            </a>
                        </li>
                        <li>
                            <a href="#events" onClick={closeMenu}>
                                Events
                            </a>
                        </li>
                        <li>
                            <a href="#articles" onClick={closeMenu}>
                                Articles
                            </a>
                        </li>
                        <li>
                            <a href="#team" onClick={closeMenu}>
                                Team
                            </a>
                        </li>
                        <li>
                            <a href="/jobs" onClick={closeMenu}>
                                Jobs
                            </a>
                        </li>
                        <div>
                            <div
                                className="navmobile-button-ham"
                                onClick={navigateToHackAUBG}
                            >
                                HackAUBG
                            </div>
                        </div>
=======
                        {props.anchorList.map((anchor, index) => (
                            <li key={index}>
                                <a
                                    href={anchor.endpoint}
                                    key={index}
                                    onClick={closeMenu}
                                >
                                    {anchor.name}
                                </a>
                            </li>
                        ))}
>>>>>>> bc142fa4
                    </ul>
                    {renderHackButton()}
                </div>
            </div>
        </div>
    );
};<|MERGE_RESOLUTION|>--- conflicted
+++ resolved
@@ -77,41 +77,6 @@
 
                 <div className="navmobile-anchors-container">
                     <ul>
-<<<<<<< HEAD
-                        <li>
-                            <a href="#about" onClick={closeMenu}>
-                                About
-                            </a>
-                        </li>
-                        <li>
-                            <a href="#events" onClick={closeMenu}>
-                                Events
-                            </a>
-                        </li>
-                        <li>
-                            <a href="#articles" onClick={closeMenu}>
-                                Articles
-                            </a>
-                        </li>
-                        <li>
-                            <a href="#team" onClick={closeMenu}>
-                                Team
-                            </a>
-                        </li>
-                        <li>
-                            <a href="/jobs" onClick={closeMenu}>
-                                Jobs
-                            </a>
-                        </li>
-                        <div>
-                            <div
-                                className="navmobile-button-ham"
-                                onClick={navigateToHackAUBG}
-                            >
-                                HackAUBG
-                            </div>
-                        </div>
-=======
                         {props.anchorList.map((anchor, index) => (
                             <li key={index}>
                                 <a
@@ -123,7 +88,6 @@
                                 </a>
                             </li>
                         ))}
->>>>>>> bc142fa4
                     </ul>
                     {renderHackButton()}
                 </div>
