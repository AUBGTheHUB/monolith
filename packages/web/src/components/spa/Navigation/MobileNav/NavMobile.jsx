import Button from './Button';

export const NavMobile = () => {
    return (
        <div>
            <h1>Mobile</h1>
<<<<<<< HEAD
            <Button/>
        </div>
    )

}
=======
            <Button />
        </div>
    );
};
>>>>>>> 6bd33bd3
<|MERGE_RESOLUTION|>--- conflicted
+++ resolved
@@ -4,15 +4,7 @@
     return (
         <div>
             <h1>Mobile</h1>
-<<<<<<< HEAD
-            <Button/>
-        </div>
-    )
-
-}
-=======
             <Button />
         </div>
     );
-};
->>>>>>> 6bd33bd3
+};