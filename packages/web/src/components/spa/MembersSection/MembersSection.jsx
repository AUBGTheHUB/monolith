import React, { useEffect, useState } from 'react';
import axios from 'axios';
import { url } from '../../../Global';
import { Carousel, Custom } from 'react-hovering-cards-carousel';
import { MembersCard } from './MembersCard';
import { useMediaQuery } from 'react-responsive';
import '../ArticlesSection/articles_section.css';

export const MembersSection = () => {
    const [members, setMembers] = useState(null);

    const isMobile = useMediaQuery({ query: '(max-width: 1000px)' });
    const isFoldRes = useMediaQuery({ query: '(max-width: 350px)' });

    const getMembers = () => {
        axios({
            method: 'get',
            url: url + '/api/members'
        })
            .then((res) => {
                let localMembers = [];
                res.data.data.data.map((member) => {
                    localMembers.push(
                        new Custom(
                            member.profilepicture,
                            <MembersCard prop={member} />
                        )
                    );
                });
                setMembers(localMembers);
            })
            // eslint-disable-next-line no-unused-vars
            .catch((err) => {
                console.log("Couldn't fetch Hubbers!");
            });
    };

    useEffect(() => {
        getMembers();
    }, []);

<<<<<<< HEAD
    return (
        <>
            <div
                className="members-section-container"
                style={{
                    transform: `scale(${isMobile && !isFoldRes ? 1.18 : 1})`
                }}
                id="team"
            >
                <h1 className="header-for-container">Meet the team</h1>
                {/* <p className="description-for-container">
                    Get ready to meet the dream team behind the University IT
                    Club! Our developers are constantly engaged with carrying
                    out both internal and external projects, while our PR
                    department is dedicated to effectively promoting our brand.
                    Our marketing professionals know how to craft compelling
                    messaging, and our logistics team ensures that everything
                    runs smoothly. Together, there&lsquo;s no challenge we
                    can&lsquo;t tackle. Let&lsquo;s make some amazing things
                    happen!
                </p> */}
                <Carousel cards={members} scale={1.5} buttonSpacing={40} />
            </div>
        </>
    );
=======
    if (members) {
        return (
            <>
                <div
                    className="members-section-container"
                    style={{
                        transform: `scale(${isMobile && !isFoldRes ? 1.1 : 1})`
                    }}
                >
                    <h1 className="header-for-container">Hubbers</h1>
                    <Carousel
                        cards={members}
                        scale={1.25}
                        buttonSpacing={isMobile ? (isFoldRes ? 10 : 30) : 40}
                    />
                </div>
            </>
        );
    }

    return null;
>>>>>>> b756a445
};<|MERGE_RESOLUTION|>--- conflicted
+++ resolved
@@ -39,33 +39,6 @@
         getMembers();
     }, []);
 
-<<<<<<< HEAD
-    return (
-        <>
-            <div
-                className="members-section-container"
-                style={{
-                    transform: `scale(${isMobile && !isFoldRes ? 1.18 : 1})`
-                }}
-                id="team"
-            >
-                <h1 className="header-for-container">Meet the team</h1>
-                {/* <p className="description-for-container">
-                    Get ready to meet the dream team behind the University IT
-                    Club! Our developers are constantly engaged with carrying
-                    out both internal and external projects, while our PR
-                    department is dedicated to effectively promoting our brand.
-                    Our marketing professionals know how to craft compelling
-                    messaging, and our logistics team ensures that everything
-                    runs smoothly. Together, there&lsquo;s no challenge we
-                    can&lsquo;t tackle. Let&lsquo;s make some amazing things
-                    happen!
-                </p> */}
-                <Carousel cards={members} scale={1.5} buttonSpacing={40} />
-            </div>
-        </>
-    );
-=======
     if (members) {
         return (
             <>
@@ -74,6 +47,7 @@
                     style={{
                         transform: `scale(${isMobile && !isFoldRes ? 1.1 : 1})`
                     }}
+                    id="team"
                 >
                     <h1 className="header-for-container">Hubbers</h1>
                     <Carousel
@@ -87,5 +61,4 @@
     }
 
     return null;
->>>>>>> b756a445
 };