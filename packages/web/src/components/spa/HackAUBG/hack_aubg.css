.hackaubg-container {
    --scrollbar-foreground: #999;
    --scrollbar-background: #2222;
    /* Foreground, Background */
    scrollbar-color: var(--scrollbar-foreground) var(--scrollbar-background);
    background-color: black;
}

.hackaubg-container::-webkit-scrollbar-track {
    -webkit-box-shadow: inset 0 0 6px rgba(0, 0, 0, 0.3);
    border-radius: 10px;
    background-color: #000;
}

.hackaubg-container::-webkit-scrollbar {
    width: 12px;
    background-color: #000;
}

.hackaubg-container::-webkit-scrollbar-thumb {
    border-radius: 10px;
    -webkit-box-shadow: inset 0 0 6px rgba(0, 0, 0, 0.3);
    background-color: #19b700;
}
body {
<<<<<<< HEAD
    background-image: linear-gradient(to bottom, #0a0a0a, #0a0a0a, #0a0a0a, #0a0a0a, #0a0a0a, #0a0a0a);
=======
    background-image: linear-gradient(to bottom, #0d0d0d, #0d0d0d, #0d0d0d, #0d0d0d, #0d0d0d, #0d0d0d);
>>>>>>> 0b7fe470
}<|MERGE_RESOLUTION|>--- conflicted
+++ resolved
@@ -3,7 +3,7 @@
     --scrollbar-background: #2222;
     /* Foreground, Background */
     scrollbar-color: var(--scrollbar-foreground) var(--scrollbar-background);
-    background-color: black;
+    background-color: #0c0c0c;
 }
 
 .hackaubg-container::-webkit-scrollbar-track {
@@ -21,11 +21,4 @@
     border-radius: 10px;
     -webkit-box-shadow: inset 0 0 6px rgba(0, 0, 0, 0.3);
     background-color: #19b700;
-}
-body {
-<<<<<<< HEAD
-    background-image: linear-gradient(to bottom, #0a0a0a, #0a0a0a, #0a0a0a, #0a0a0a, #0a0a0a, #0a0a0a);
-=======
-    background-image: linear-gradient(to bottom, #0d0d0d, #0d0d0d, #0d0d0d, #0d0d0d, #0d0d0d, #0d0d0d);
->>>>>>> 0b7fe470
 }