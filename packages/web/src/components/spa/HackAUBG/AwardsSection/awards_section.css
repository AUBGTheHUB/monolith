.awards-section-hack-aubg-container {
<<<<<<< HEAD
    padding-bottom: 5%;
=======
>>>>>>> bb82d002
    display: flex;
    flex-direction: column;
    /*    background-color: #222222;*/
    /*    background: linear-gradient(#57efc2, #222222);*/
    background: linear-gradient(#222222, #204829);
    align-items: center;
    justify-content: center;
}

.awards-section-title {
    color: #19b700;
    font-family: 'Roboto';
    font-size: 2em;
    font-weight: 900;
    margin-top: 2%;
    margin-bottom: 1%;
}

.awards-section-images-container {
    display: flex;
    align-items: flex-end;
    width: 500px;
    height: 250px;
    margin: 2% 0%;
    font-family: 'Roboto';
}

#silver-img {
    max-width: 80%;
    margin-left: 10%;
}

#gold-img {
    max-width: 100%;
}

#bronze-img {
    max-width: 70%;
    margin-left: 15%;
    margin-bottom: 4%;
}

.award-money {
    font-weight: 900;
    font-size: large;
    display: flex;
    margin-top: 15%;
    justify-content: center;
}

#silver-money-amt {
    color: #c0c0c0;
}

#gold-money-amt {
    color: #ffd700;
}

#bronze-money-amt {
    color: #cd7f32;
}

#awards-info-text {
    color: white;
    text-align: center;
    font-family: 'Roboto';
    font-weight: 400;
    font-size: large;
    margin-bottom: 15%;
}

@media only screen and (max-width: 900px) {
    .awards-section-images-container {
        width: 100%;
        height: 40%;
        margin: 9% 15% 0% 15%;
    }

    .awards-section-images-container {
        margin: 15% 10% 0% 10%;
    }

    #awards-info-text {
        margin-top: 15%;
        margin-bottom: 20%;
        font-size: small;
    }

    .award-money {
        font-size: medium;
        text-align: center;
    }

    #silver-img {
        margin-left: 8%;
    }

    #bronze-img {
        max-width: 70%;
        margin-left: 17%;
        margin-bottom: 4%;
    }
}<|MERGE_RESOLUTION|>--- conflicted
+++ resolved
@@ -1,8 +1,5 @@
 .awards-section-hack-aubg-container {
-<<<<<<< HEAD
     padding-bottom: 5%;
-=======
->>>>>>> bb82d002
     display: flex;
     flex-direction: column;
     /*    background-color: #222222;*/
