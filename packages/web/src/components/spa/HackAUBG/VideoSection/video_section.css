--- conflicted
+++ resolved
@@ -30,12 +30,7 @@
 
 @media only screen and (max-width: 900px) {
     .video-header {
-<<<<<<< HEAD
-        font-size: 32px;
-        font-weight: 900;
-=======
-        font-size: 0.5rem;
->>>>>>> 3672368d
+        text-size: 0.5rem;
         text-align: justify;
     }
     .video {
