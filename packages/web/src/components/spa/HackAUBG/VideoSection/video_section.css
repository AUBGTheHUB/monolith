.video-container {
    height: 100%;
    margin: 0;
    box-sizing: border-box;
    background: #f5f6f7;
    font-family: 'Roboto';
    padding: 4% 0%;
    background-color: #222222;
    background: linear-gradient(#222222, #57efc2);
    justify-content: center;
    align-items: center;
    display: flex;
    flex-direction: column;
}

.video-header {
    width: 70%;
    color: #fff;
    justify-content: center;
    align-items: center;
    display: flex;
    padding: 3% 0%;
<<<<<<< HEAD
    text-align: justify;
    font-size: 2rem;
=======
    text-align: center;
>>>>>>> 70cb9313
}

@media only screen and (max-width: 900px) {
    .video-container {
        padding-top: 10%;
        padding-bottom: 5%;
    }
    .video-header {
        font-size: 1.6em;
        text-align: center;
    }
    .video {
        padding-left: 10%;
        padding-right: 10%;
        justify-content: center;
        align-items: center;
        display: flex;
        height: 49vh;
        width: 100%;
    }
}

@media only screen and (min-width: 900px) and (max-width: 1300px) {
    .video-header {
        font-size: 2em;
    }
}

@media only screen and (min-width: 1300px) {
    .video {
        width: 1200px;
    }
}<|MERGE_RESOLUTION|>--- conflicted
+++ resolved
@@ -20,12 +20,8 @@
     align-items: center;
     display: flex;
     padding: 3% 0%;
-<<<<<<< HEAD
-    text-align: justify;
+    text-align: center;
     font-size: 2rem;
-=======
-    text-align: center;
->>>>>>> 70cb9313
 }
 
 @media only screen and (max-width: 900px) {
