.video-container {
    height: 100%;
    margin: 0;
<<<<<<< HEAD
    font-family: 'Roboto';
    padding: 3% 0%;
    background-image: linear-gradient(rgba(150, 0, 0, 0), #204829);
=======
    box-sizing: border-box;
    background: #f5f6f7;
    font-family: 'Roboto';
    padding: 4% 0%;
    background-color: #222222;
    background: linear-gradient(#222222, #57efc2);
>>>>>>> bb82d002
    justify-content: center;
    align-items: center;
    display: flex;
    flex-direction: column;
}

.video-header {
    width: 70%;
    color: #fff;
    justify-content: center;
    align-items: center;
    display: flex;
    padding: 3% 0%;
    text-align: center;
}

@media only screen and (max-width: 900px) {
    .video-container {
        padding-top: 10%;
        padding-bottom: 5%;
    }
    .video-header {
        font-size: 1.6em;
        text-align: center;
    }
    .video {
        padding-left: 10%;
        padding-right: 10%;
        justify-content: center;
        align-items: center;
        display: flex;
        height: 49vh;
        width: 100%;
    }
}

@media only screen and (min-width: 900px) and (max-width: 1300px) {
    .video-header {
        font-size: 2em;
    }
}

@media only screen and (min-width: 1300px) {
    .video {
        width: 1200px;
    }
}<|MERGE_RESOLUTION|>--- conflicted
+++ resolved
@@ -1,18 +1,11 @@
 .video-container {
     height: 100%;
     margin: 0;
-<<<<<<< HEAD
-    font-family: 'Roboto';
-    padding: 3% 0%;
-    background-image: linear-gradient(rgba(150, 0, 0, 0), #204829);
-=======
     box-sizing: border-box;
     background: #f5f6f7;
     font-family: 'Roboto';
     padding: 4% 0%;
-    background-color: #222222;
-    background: linear-gradient(#222222, #57efc2);
->>>>>>> bb82d002
+    background-image: linear-gradient(rgba(150, 0, 0, 0), #204829);
     justify-content: center;
     align-items: center;
     display: flex;
