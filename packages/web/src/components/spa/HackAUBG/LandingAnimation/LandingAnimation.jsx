<<<<<<< HEAD
=======
import React from 'react';
import './landing_animation.css';

export const MatrixWindow = () => {
    return (
        <div className="animation-container">
            <div className="landing-content">
                <h1>HackAUBG 5.0</h1>
                <p>31st March - 2nd April, AUBG - Blagoevgrad</p>
                <button className="Reg-btn">Go to Registration</button>
            </div>
        </div>
    );
};
>>>>>>> d558d22e
<|MERGE_RESOLUTION|>--- conflicted
+++ resolved
@@ -1,5 +1,3 @@
-<<<<<<< HEAD
-=======
 import React from 'react';
 import './landing_animation.css';
 
@@ -13,5 +11,4 @@
             </div>
         </div>
     );
-};
->>>>>>> d558d22e
+};