import React from 'react';
import './landing_animation.css';

export const MatrixWindow = () => {
    return (
        <div className="animation-container">
<<<<<<< HEAD
            <div className="landing-content"></div>
=======
            <div className="landing-content">
                <h1>HackAUBG 5.0</h1>
                <p>31st March - 2nd April, AUBG - Blagoevgrad</p>
                <button className="Reg-btn">Go to Registration</button>
            </div>
>>>>>>> 955c74f9
        </div>
    );
};<|MERGE_RESOLUTION|>--- conflicted
+++ resolved
@@ -4,15 +4,11 @@
 export const MatrixWindow = () => {
     return (
         <div className="animation-container">
-<<<<<<< HEAD
-            <div className="landing-content"></div>
-=======
             <div className="landing-content">
                 <h1>HackAUBG 5.0</h1>
                 <p>31st March - 2nd April, AUBG - Blagoevgrad</p>
                 <button className="Reg-btn">Go to Registration</button>
             </div>
->>>>>>> 955c74f9
         </div>
     );
 };