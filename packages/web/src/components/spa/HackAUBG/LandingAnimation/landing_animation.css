--- conflicted
+++ resolved
@@ -66,13 +66,11 @@
     .hackaubg-landing-content h1 {
         font-size: 2rem;
     }
-<<<<<<< HEAD
     .hackaubg-landing-content p {
         font-size: 0.9rem;
-=======
+    }
     .hackaubg-landing-section-text-animation-container {
         padding-top: 7vh;
->>>>>>> 1c02c7bb
     }
 }
 
