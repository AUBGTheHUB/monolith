--- conflicted
+++ resolved
@@ -37,13 +37,8 @@
     width: 91%;
     display: flex;
     align-items: center;
-<<<<<<< HEAD
-    margin-bottom: 0;
-    padding: 5% 0 5% 5%;
-=======
     margin-top: 0.5%;
     margin-bottom: 0.5%;
->>>>>>> 22536da2
 }
 .mobile-step-container p {
     color: #000;
