.registration-main {
    background-color: #222222;
    display: flex;
    justify-content: center;
    flex-direction: column;
    padding-top: 6%;
    padding-bottom: 5%;
    width: 100%;
}

.registration-main h1 {
    color: #19b700;
    margin-bottom: 4%;
    display: flex;
    flex-direction: row;
    justify-content: center;
}

.reg-form {
    color: white;
    display: flex;
    flex-direction: column;
    align-items: center;
    justify-content: center;
}

/* .personal-info,
.university, 
.shirt-size, 
.referrer,
.skills,
.job-interests,
.programming-level,
.team-section {
    display: flex;
    flex-direction: column;
} */

.reg-form button {
    margin-top: 2%;
    display: flex;
    flex-direction: column;
}

/* .reg-form label {
    display: block;
} */

/* .reg-form .register-btn {
    margin-top: 5%;
}

.reg-form select {
    display: flex;
    flex-direction: row;
} */

.hackaubg-register-btn {
    width: fit-content;
    color: #19b700;
    align-items: center;
    display: flex;
    border-radius: 8px;
    border: none;
    font-size: 1rem;
    font-weight: bold;
    background-color: white;
    padding: 0.8% 6% 0.8% 6%;
}

.hackaubg-register-btn:hover {
    background-color: #19b700;
    color: white;
    -moz-transition: all 0.3s ease-in-out;
    -o-transition: all 0.3s ease-in-out;
    -webkit-transition: all 0.3s ease-in-out;
    transition: all 0.3s ease-in-out;
}

.hackaubg-register-btn.error {
    background-color: red;
    color: white;
}

.hackaubg-register-btn.disabled {
    background-color: gray;
    color: white;
}

.from-personal-info {
    display: flex;
    flex-wrap: wrap;
    width: 60%;
}

.send-info {
    width: 40%;
    height: 80px;
    margin-left: 5%;
    margin-right: 5%;
    margin-bottom: 2%;
}

.send-info label {
    display: flex;
    flex-direction: column;
    align-self: center;
}

.send-info input,
.send-info select {
    height: 45px;
    width: 100%;
    border-radius: 7.5px;
    margin-top: 2%;
}

.send-info input::placeholder {
    padding-left: 1%;
}
/* .radio-btn {
    width: fit-content;
    align-items: center;
    display: flex;
}
.radio-btn .radio-no {
    margin-left: 40%;
}
.radio-btn input {
    margin-top: 0.78%;
} */

.radio-text {
    height: 60%;
}

.disabled {
    color: red;
}

.radio-btn .radio {
    width: 5%;
}

.radio-btn {
    display: contents;
}

.radio-select {
    display: flex;
}

.radio-select input {
    accent-color: #19b700;
}

.radio-select label {
    font-size: 1.05rem;
}

.radio-btn .radio {
    margin-top: 0;
    margin-left: 2%;
    margin-right: 2%;
}

@media only screen and (max-width: 900px) {
    .send-info {
        width: 100%;
        height: initial;
        margin-top: 3%;
        margin-bottom: 3%;
    }
    /* .radio-btn {
        width: 60px;
    }
    .radio-btn .radio-no {
        margin-left: 35%;
    } */
    .from-personal-info {
        display: flex;
        flex-wrap: wrap;
        width: 80%;
    }
}
input[type='radio'] {
    -webkit-appearance: radio;
<<<<<<< HEAD
}

.select option {
    background-color: #3e3b3b;
    color: white;
}

option:checked {
    color: #19b700;
}

select option:hover,
select option:focus {
    background-color: #19b700;
=======
>>>>>>> 2921a2d3
}<|MERGE_RESOLUTION|>--- conflicted
+++ resolved
@@ -185,7 +185,6 @@
 }
 input[type='radio'] {
     -webkit-appearance: radio;
-<<<<<<< HEAD
 }
 
 .select option {
@@ -200,6 +199,4 @@
 select option:hover,
 select option:focus {
     background-color: #19b700;
-=======
->>>>>>> 2921a2d3
 }