import React, { useEffect } from 'react'; // eslint-disable-line
import './registration_form.css';
import { useForm } from 'react-hook-form';
import { useState } from 'react';
import axios from 'axios';
import { url } from '../../../../Global';

const RegistrationForm = () => {
    const {
        register,
        handleSubmit,
        setError,
        formState: { errors } // eslint-disable-line
    } = useForm({ mode: 'all' });

    const [loadingAnimation, setLoadingAnimation] = useState(false);
    const [submitPressed, setSubmitPressed] = useState(false);
    const [submitButtonValue, setSubmitButtonValue] = useState('register'); // eslint-disable-line
    const [apiError, setApiError] = useState(false);

    const registerMember = (data) => {
<<<<<<< HEAD
        axios
            .request({
                method: 'post',
                url: url + '/api/hackathon/register',
                headers: {
                    'BEARER-TOKEN': localStorage.getItem('auth_token')
                },
                data: { ...data },
                timeout: 10
            })
=======
        axios({
            method: 'post',
            url: url + '/api/hackathon/register',
            data: { ...data }
        })
>>>>>>> 08712940
            // eslint-disable-next-line no-unused-vars
            .then((res) => {
                setLoadingAnimation(false);
                setSubmitButtonValue('Successful');
            })
            .catch((err) => {
                setLoadingAnimation(false);
                setError(
                    'test',
                    {
                        type: 'focus',
                        message: err['response']['data']['data']['data']
                    }
                    // { shouldFocus: true }
                );
                setApiError(true);
            });
    };

    function parseVars(data) {
        Object.entries(data).forEach((field) => {
            if (field[1] === 'True' || field[1] === 'False') {
                data[field[0]] = field[1] === 'True' ? true : false;
            }
        });

        return data;
    }

    const onSubmit = (data) => {
        setLoadingAnimation(true);
        data = parseVars(data);
        registerMember(data);
    }; // send data to api
    const onError = (data) => {
        console.log('ERROR', data);
    };

    // useEffect will always initialize this with the correct state
    const [buttonState, setButtonState] = useState(
        'hackaubg-register-btn disabled'
    );

    const checkButtonAvailability = () => {
        if (apiError) {
            setButtonState('hackaubg-register-btn disabled');
            return;
        } else if (Object.keys(errors).length != 0 && submitPressed) {
            setButtonState('hackaubg-register-btn error');
            return;
        }
        setButtonState('hackaubg-register-btn');
    };

    useEffect(checkButtonAvailability, [Object.keys(errors)]);

    const showButton = () => {
        if (loadingAnimation) {
            return (
                <input
                    type="submit"
                    value="LOADING"
                    className="hackaubg-register-btn"
                />
            );
        } else {
            return (
                <input
                    type="submit"
                    className={buttonState}
                    value={submitButtonValue}
                    onClick={() => {
                        setSubmitPressed(true);
                    }}
                />
            );
        }
    };

    return (
        <div className="registration-main">
            <h1>Register for HackAUBG 5.0</h1>
            <form
                action=""
                className="reg-form"
                onSubmit={handleSubmit(onSubmit, onError)}
            >
                {errors.test && (
                    <p className="error-msg">{errors.test.message}</p>
                )}

                <fieldset className="from-personal-info">
                    <div className="send-info">
                        <label htmlFor="">
                            Full Name
                            <input
                                type="text"
                                {...register('fullname', {
                                    required: {
                                        value: true,
                                        message: '*This field is required'
                                    },
                                    minLength: {
                                        message: '*Minimum length is 4 symbols',
                                        value: 4
                                    },
                                    maxLength: {
                                        message: 'Maximum length is 50 symbols',
                                        value: 50
                                    },
                                    pattern: {
                                        value: /^[\t a-zA-Z]{4,}(?: [a-zA-Z]+){0,2}$/,
                                        message:
                                            'No special characters and trailing spaces'
                                    }
                                })}
                            />
                        </label>
                        <p className="error-msg">{errors.fullname?.message}</p>
                    </div>
                    <div className="send-info">
                        <label htmlFor="">
                            Email
                            <input
                                type="text"
                                {...register('email', {
                                    required: {
                                        value: true,
                                        message: '*This field is required'
                                    },
                                    pattern: {
                                        value: /^\w+([.-]?\w+)*@\w+([.-]?\w+)*(\.\w{2,3})+$/i,
                                        message: '*Please enter valid email'
                                    },
                                    minLength: {
                                        message: '*Minimum length is 4 symbols',
                                        value: 4
                                    }
                                })}
                            />
                            <p className="error-msg">{errors.email?.message}</p>
                        </label>
                    </div>
                    <div className="send-info">
                        <label htmlFor="">
                            Age
                            <input
                                type="number"
                                {...register('age', {
                                    valueAsNumber: true,
                                    required: {
                                        value: true,
                                        message: '*This field is required'
                                    },
                                    minLength: {
                                        message: 'Minimum length is 2 symbols',
                                        value: 2
                                    },
                                    maxLength: {
                                        message: 'Maximum length is 3 symbols',
                                        value: 3
                                    },
                                    pattern: {
                                        value: /^[0-9]+$/,
                                        message:
                                            'No special characters and trailing spaces'
                                    }
                                })}
                            />
                        </label>
                        <p className="error-msg">{errors.age?.message}</p>
                    </div>
                    <div className="send-info">
                        <label htmlFor="">
                            Location
                            <input
                                type="text"
                                {...register('location', {
                                    required: {
                                        value: true,
                                        message: '*This field is required'
                                    },
                                    minLength: {
                                        message: 'Minimum length is 2 symbols',
                                        value: 2
                                    },
                                    maxLength: {
                                        message: 'Maximum length is 50 symbols',
                                        value: 50
                                    },
                                    pattern: {
                                        value: /^[\t a-zA-Z]{4,}(?: [a-zA-Z]+){0,2}$/,
                                        message:
                                            'No special characters and trailing spaces'
                                    }
                                })}
                            />
                        </label>
                        <p className="error-msg">{errors.location?.message}</p>
                    </div>
                    <div className="send-info">
                        <label>
                            School/University
                            <select
                                className="select"
                                {...register('university', {
                                    required: true
                                })}
                            >
                                <option value="" disabled selected>
                                    Choose a Location
                                </option>

                                <option value="AUBG">AUBG</option>
                                <option value="Sofia University">
                                    Sofia University
                                </option>
                                <option value="Technical University - Sofia">
                                    Technical University - Sofia
                                </option>
                                <option value="Plovdiv University">
                                    Plovdiv University
                                </option>
                                <option value="Other">Other</option>
                            </select>
                        </label>
                        <p className="error-msg">
                            {errors.university && (
                                <p className="error-text">
                                    *University/School is required
                                </p>
                            )}
                        </p>
                    </div>
                    <div className="send-info">
                        <label>
                            T-shirt size
                            <select
                                className="select"
                                {...register('shirtsize', {
                                    required: true
                                })}
                            >
                                <option value="" disabled selected>
                                    Choose a size
                                </option>

                                <option value="Small (S)">Small (S)</option>
                                <option value="Medium (M)">Medium (M)</option>
                                <option value="Large (L)">Large (L)</option>
                                <option value="Extra Large (XL)">
                                    Extra Large (XL)
                                </option>
                            </select>
                        </label>
                        <p className="error-msg">
                            {errors.shirtsize && (
                                <p className="error-text">
                                    *Shirt size is required
                                </p>
                            )}
                        </p>
                    </div>
                    <div className="send-info">
                        <label>
                            How did you find out about HackAUBG?
                            <select
                                className="select"
                                {...register('heardaboutus', {
                                    required: true
                                })}
                            >
                                <option value="" disabled selected>
                                    Choose one option
                                </option>

                                <option value="University">University</option>
                                <option value="Friends">Friends</option>
                                <option value="prevHackAUBG">
                                    I was on a previous edition of Hack AUBG
                                </option>
                                <option value="Other">Other</option>
                            </select>
                        </label>
                        <p className="error-msg">
                            {errors.heardaboutus && (
                                <p className="error-text">
                                    *This field is required
                                </p>
                            )}
                        </p>
                    </div>
                    <div className="send-info">
                        <label>
                            What are your strongest sides?
                            <select
                                className="select"
                                {...register('strongsides', {
                                    required: true
                                })}
                            >
                                <option value="" disabled selected>
                                    Choose one option
                                </option>

                                <option value="Frontend Programming">
                                    Frontend Programming
                                </option>
                                <option value="Backend Programming">
                                    Backend Programming
                                </option>
                                <option value="Programming in C#">
                                    Programming in C#
                                </option>
                                <option value="Programming in Java">
                                    Programming in Java
                                </option>
                                <option value="Programming in Python">
                                    Programming in Python
                                </option>
                                <option value="Marketing">Marketing</option>
                                <option value="UI/UX">UI/UX</option>
                                <option value="Other">Other</option>
                            </select>
                        </label>
                        <p className="error-msg">
                            {errors.strongsides && (
                                <p className="error-text">
                                    *This field is required
                                </p>
                            )}
                        </p>
                    </div>
                    <div className="send-info">
                        <label htmlFor="">
                            What are your job interests?
                            <input
                                type="text"
                                {...register('jobinterests', {
                                    required: {
                                        value: true,
                                        message: '*This field is required'
                                    },
                                    minLength: {
                                        message: '*Minimum length is 4 symbols',
                                        value: 4
                                    },
                                    maxLength: {
                                        message:
                                            'Maximum length is 100 symbols',
                                        value: 100
                                    }
                                })}
                            />
                        </label>
                        <p className="error-msg">
                            {errors.jobinterests?.message}
                        </p>
                    </div>
                    <div className="send-info">
                        <label>
                            What is your programming level?
                            <select
                                className="select"
                                {...register('programminglevel', {
                                    required: true
                                })}
                            >
                                <option value="" disabled selected>
                                    Choose one option
                                </option>

                                <option value="Beginner">Beginner</option>
                                <option value="Intermediate">
                                    Intermediate
                                </option>
                                <option value="Advanced">Advanced</option>
                                <option value="NotProgrammer">
                                    I am not participating as a programmer
                                </option>
                                <option value="Other">Other</option>
                            </select>
                        </label>
                        <p className="error-msg">
                            {errors.programminglevel && (
                                <p className="error-text">
                                    *This field is required
                                </p>
                            )}
                        </p>
                    </div>
                    <div className="send-info">
                        <label className="column-right">
                            Do you have a team?
                        </label>
                        <div className="radio-select">
                            <div className="radio-btn">
                                <label>Yes</label>
                                <input
                                    {...register('hasteam', {
                                        required: true
                                    })}
                                    type="radio"
                                    value="True"
                                    className="radio"
                                />
                            </div>
                            <div className="radio-btn">
                                <label>No</label>
                                <input
                                    {...register('hasteam', {
                                        required: true
                                    })}
                                    type="radio"
                                    value="False"
                                    className="radio"
                                />
                            </div>
                        </div>
                        <p className="error-msg">
                            {errors.hasteam && (
                                <p className="error-text">
                                    *This field is required
                                </p>
                            )}
                        </p>
                    </div>
                    <div className="send-info">
                        <label htmlFor="">
                            What is the name of your team
                            <input
                                type="text"
                                {...register('teamname', {
                                    required: {
                                        value: true,
                                        message: '*This field is required'
                                    },
                                    minLength: {
                                        message: '*Minimum length is 4 symbols',
                                        value: 4
                                    },
                                    maxLength: {
                                        message:
                                            'Maximum length is 100 symbols',
                                        value: 100
                                    }
                                })}
                            />
                        </label>
                        <p className="error-msg">{errors.teamname?.message}</p>
                    </div>
                    <div className="send-info">
                        <label className="column-right">
                            Have you participated in Hack AUBG before?
                        </label>
                        <div className="radio-select">
                            <div className="radio-btn">
                                <label>Yes</label>
                                <input
                                    {...register('prevhackaubgparticipation', {
                                        required: true
                                    })}
                                    type="radio"
                                    value="True"
                                    className="radio"
                                />
                            </div>
                            <div className="radio-btn">
                                <label>No</label>
                                <input
                                    {...register('prevhackaubgparticipation', {
                                        required: true
                                    })}
                                    type="radio"
                                    value="False"
                                    className="radio"
                                />
                            </div>
                        </div>
                        <p className="error-msg">
                            {errors.prevhackaubgparticipation && (
                                <p className="error-text">
                                    *This field is required
                                </p>
                            )}
                        </p>
                    </div>
                    <div className="send-info">
                        <label className="column-right">
                            Are you looking for an internship?
                        </label>
                        <div className="radio-select">
                            <div className="radio-btn">
                                <label>Yes</label>
                                <input
                                    {...register('wantinternship', {
                                        required: true
                                    })}
                                    type="radio"
                                    value="True"
                                    className="radio"
                                />
                            </div>
                            <div className="radio-btn">
                                <label>No</label>
                                <input
                                    {...register('wantinternship', {
                                        required: true
                                    })}
                                    type="radio"
                                    value="False"
                                    className="radio"
                                />
                            </div>
                        </div>
                        <p className="error-msg">
                            {errors.wantinternship && (
                                <p className="error-text">
                                    *This field is required
                                </p>
                            )}
                        </p>
                    </div>
                    <div className="send-info">
                        <label className="column-right">
                            Have you participated in another Hackathons?
                        </label>
                        <div className="radio-select">
                            <div className="radio-btn">
                                <label>Yes</label>
                                <input
                                    {...register('prevhackathonparticipation', {
                                        required: true
                                    })}
                                    type="radio"
                                    value="True"
                                    className="radio"
                                />
                            </div>
                            <div className="radio-btn">
                                <label>No</label>
                                <input
                                    {...register('prevhackathonparticipation', {
                                        required: true
                                    })}
                                    type="radio"
                                    value="False"
                                    className="radio"
                                />
                            </div>
                        </div>
                        <p className="error-msg">
                            {errors.prevhackathonparticipation && (
                                <p className="error-text">
                                    *This field is required
                                </p>
                            )}
                        </p>
                    </div>
                    <div className="send-info">
                        <label className="column-right">
                            Do you want to share you info with sponsors?
                        </label>
                        <div className="radio-select">
                            <div className="radio-btn">
                                <label>Yes</label>
                                <input
                                    {...register('shareinfowithsponsors', {
                                        required: true
                                    })}
                                    type="radio"
                                    value="True"
                                    className="radio"
                                />
                            </div>
                            <div className="radio-btn">
                                <label>No</label>
                                <input
                                    {...register('shareinfowithsponsors', {
                                        required: true
                                    })}
                                    type="radio"
                                    value="False"
                                    className="radio"
                                />
                            </div>
                        </div>
                        <p className="error-msg">
                            {errors.shareinfowithsponsors && (
                                <p className="error-text">
                                    *This field is required
                                </p>
                            )}
                        </p>
                    </div>
                    <div className="send-info">
                        <label className="column-right">
                            Do you have previous coding experience?
                        </label>
                        <div className="radio-select">
                            <div className="radio-btn">
                                <label>Yes</label>
                                <input
                                    {...register('hasexperience', {
                                        required: true
                                    })}
                                    type="radio"
                                    value="True"
                                    className="radio"
                                />
                            </div>
                            <div className="radio-btn">
                                <label>No</label>
                                <input
                                    {...register('hasexperience', {
                                        required: true
                                    })}
                                    type="radio"
                                    value="False"
                                    className="radio"
                                />
                            </div>
                        </div>
                        <p className="error-msg">
                            {errors.hasexperience && (
                                <p className="error-text">
                                    *This field is required
                                </p>
                            )}
                        </p>
                    </div>
                    <div className="send-info">
                        <label className="column-right">
                            Do you want to receive our newsletter with potential
                            job offerings?
                        </label>
                        <div className="radio-select">
                            <div className="radio-btn">
                                <label>Yes</label>
                                <input
                                    {...register('wantjoboffers', {
                                        required: true
                                    })}
                                    type="radio"
                                    value="True"
                                    className="radio"
                                />
                            </div>
                            <div className="radio-btn">
                                <label>No</label>
                                <input
                                    {...register('wantjoboffers', {
                                        required: true
                                    })}
                                    type="radio"
                                    value="False"
                                    className="radio"
                                />
                            </div>
                        </div>
                        <p className="error-msg">
                            {errors.wantjoboffers && (
                                <p className="error-text">
                                    *This field is required
                                </p>
                            )}
                        </p>
                    </div>
                </fieldset>

                {showButton()}
            </form>
        </div>
    );
};

export default RegistrationForm;<|MERGE_RESOLUTION|>--- conflicted
+++ resolved
@@ -19,24 +19,11 @@
     const [apiError, setApiError] = useState(false);
 
     const registerMember = (data) => {
-<<<<<<< HEAD
-        axios
-            .request({
-                method: 'post',
-                url: url + '/api/hackathon/register',
-                headers: {
-                    'BEARER-TOKEN': localStorage.getItem('auth_token')
-                },
-                data: { ...data },
-                timeout: 10
-            })
-=======
         axios({
             method: 'post',
             url: url + '/api/hackathon/register',
             data: { ...data }
         })
->>>>>>> 08712940
             // eslint-disable-next-line no-unused-vars
             .then((res) => {
                 setLoadingAnimation(false);
