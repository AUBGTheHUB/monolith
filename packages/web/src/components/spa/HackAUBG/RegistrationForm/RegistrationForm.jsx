import React, { useEffect } from 'react'; // eslint-disable-line
import './registration_form.css';
import { useForm } from 'react-hook-form';
import { useState } from 'react';
import axios from 'axios';
import { url } from '../../../../Global';
import { BsExclamationCircleFill } from 'react-icons/bs';

const RegistrationForm = () => {
    const {
        register,
        handleSubmit,
        formState: { errors } // eslint-disable-line
    } = useForm({ mode: 'all' });

    const [loadingAnimation, setLoadingAnimation] = useState(false);
    const [submitPressed, setSubmitPressed] = useState(false); // eslint-disable-line
    const [submitButtonValue, setSubmitButtonValue] = useState('Register'); // eslint-disable-line
    const [apiError, setApiError] = useState(false);
    const [buttonMessage, setButtonMessage] = useState('');
    const [disableTeamNameField, setDisableTeamNameField] = useState(true);
    const [isFormAvailable, setIsFormAvailable] = useState(false);

    const checkRegistrationAvailability = () => {
        axios({
            method: 'get',
            url: url + '/api/hackathon/register/available'
        })
            .then(() => {
                setIsFormAvailable(true);
            })
            .catch(() => {
                setIsFormAvailable(false);
            });
    };

    useEffect(() => {
        checkRegistrationAvailability();
    }, []);

    const registerMember = (data) => {
        axios({
            method: 'post',
            // TODO: Remove the url param when done with testing the endpoint
            // * this disables the mailing feature -> e.g. it won't send emails to random emails you use to test the registration with
            url: url + '/api/hackathon/register',
            data
        })
            // eslint-disable-next-line no-unused-vars
            .then((res) => {
                setLoadingAnimation(false);
                setApiError(false);
                console.log(res['response']['data']['message']);
            })
            .catch((err) => {
                setLoadingAnimation(false);
                setErrorMessage(err);
                setApiError(true); // put button in error state
                setSubmitButtonValue('Retry');
            });
    };

    function parseVars(data) {
        //getting all data from form and converting True/False string to boolean
        Object.entries(data).forEach((field) => {
            if (field[1] === 'True' || field[1] === 'False') {
                data[field[0]] = field[1] === 'True' ? true : false;
            }
        });
        return data;
    }

    //checking what error code we receive from the backend and outputing message depending on the code
    function setErrorMessage(err) {
        if (err['response']['status'] >= 500) {
            setButtonMessage('Something went wrong'); //add new message
        } else {
            setButtonMessage(err['response']['data']['message']);
        }
    }

    //send data to registerMember function
    const onSubmit = (data) => {
        setLoadingAnimation(true);
        data = parseVars(data);
        data = checkTeamname(data);
        registerMember(data);
    };

    // useEffect will always initialize this with the correct state
    const [buttonState, setButtonState] = useState(
        'hackaubg-register-btn disabled'
    );

    //handleDisabledFields will blur teamname inout field if they answer no
    const handleDisabledFields = (e) => {
        if (e.target.name === 'hasteam') {
            if (e.target.value === 'False') {
                setDisableTeamNameField(true);
            } else {
                setDisableTeamNameField(false);
            }
        }
    };
    //checks if user selected Yes/No on question about if they have team and if they do not have the teamname value is null
    function checkTeamname(data) {
        if (data.hasteam == false) {
            data.teamname = null;
        }
        return data;
    }

    //changes the button color and text depending on what is enetred in the form
    const checkButtonAvailability = () => {
        if (apiError) {
            setButtonState('hackaubg-register-btn error');
            return;
        } else if (!apiError) {
            if (Object.keys(errors).length != 0) {
                setButtonState('hackaubg-register-btn error');
                setSubmitPressed(false);
                setSubmitButtonValue('Retry');
                return;
            } else if (Object.keys(errors).length == 0 && submitPressed) {
                setButtonState('hackaubg-register-btn disabled');
                setSubmitButtonValue('Success');
                return;
            }
        }
        setButtonState('hackaubg-register-btn');
        setSubmitButtonValue('Submit');
    };

    useEffect(checkButtonAvailability, [Object.keys(errors)]);

    const showButton = () => {
        if (loadingAnimation) {
            return (
                <input
                    type="submit"
                    value="LOADING"
                    className="hackaubg-register-btn"
                />
            );
        } else {
            return (
                <input
                    type="submit"
                    className={buttonState}
                    value={submitButtonValue}
                    onClick={() => {
                        setSubmitPressed(true);
                    }}
                />
            );
        }
    };
    if (isFormAvailable) {
        return (
            <div className="registration-main" id="registration">
                <h1>Register for HackAUBG 5.0</h1>
                <form
                    action=""
                    className="reg-form"
                    onSubmit={handleSubmit(onSubmit)}
                    onChange={handleDisabledFields}
                >
                    <fieldset className="from-personal-info">
                        <div className="send-info">
                            <label>
                                Full Name
                                <input
                                    type="text"
                                    placeholder="Enter your name"
                                    {...register('fullname', {
                                        required: {
                                            value: true,
                                            message: '*This field is required'
                                        },
                                        minLength: {
                                            message:
                                                '*Minimum length is 4 characters',
                                            value: 4
                                        },
                                        maxLength: {
                                            message:
                                                'Maximum length is 50 characters',
                                            value: 50
                                        },
                                        pattern: {
                                            value: /^[\t a-zA-Z]{4,}(?: [a-zA-Z]+){0,2}$/,
                                            message:
                                                'No special characters and trailing spaces'
                                        }
                                    })}
                                />
                            </label>
                            <p className="error-msg">
                                {errors.fullname?.message}
                            </p>
                        </div>
                        <div className="send-info">
                            <label>
                                Email
                                <input
                                    type="text"
                                    placeholder="Enter your email"
                                    {...register('email', {
                                        required: {
                                            value: true,
                                            message: '*This field is required'
                                        },
                                        pattern: {
                                            value: /^\w+([.-]?\w+)*@\w+([.-]?\w+)*(\.\w{2,3})+$/i,
                                            message: '*Please enter valid email'
                                        },
                                        minLength: {
                                            message:
                                                '*Minimum length is 4 characters',
                                            value: 4
                                        }
                                    })}
                                />
                                <p className="error-msg">
                                    {errors.email?.message}
                                </p>
                            </label>
                        </div>
                        <div className="send-info">
                            <label>
                                Age
                                <input
                                    type="number"
                                    placeholder="Enter your age"
                                    {...register('age', {
                                        required: {
                                            value: true,
                                            message: '*This field is required'
                                        },
<<<<<<< HEAD
                                        min: {
                                            message: 'Minimum age is 16',
                                            value: 16
=======
                                        minLength: {
                                            message:
                                                'Minimum length is 2 characters',
                                            value: 2
>>>>>>> 0c885964
                                        },
                                        max: {
                                            message:
<<<<<<< HEAD
                                                'Maximum length is 3 symbols',
                                            value: 99
=======
                                                'Maximum length is 3 characters',
                                            value: 3
>>>>>>> 0c885964
                                        },
                                        pattern: {
                                            value: /^\d{2}$/,
                                            message:
                                                'No special characters and trailing spaces'
                                        },
                                        valueAsNumber: true
                                    })}
                                />
                            </label>
                            <p className="error-msg">{errors.age?.message}</p>
                        </div>
                        <div className="send-info">
                            <label>
                                Location
                                <input
                                    type="text"
                                    placeholder="Enter the place you currently live"
                                    {...register('location', {
                                        required: {
                                            value: true,
                                            message: '*This field is required'
                                        },
                                        minLength: {
                                            message:
                                                'Minimum length is 2 characters',
                                            value: 2
                                        },
                                        maxLength: {
                                            message:
                                                'Maximum length is 50 characters',
                                            value: 50
                                        },
                                        pattern: {
                                            value: /^[\t a-zA-Z]{4,}(?: [a-zA-Z]+){0,2}$/,
                                            message:
                                                'No special characters and trailing spaces'
                                        }
                                    })}
                                />
                            </label>
                            <p className="error-msg">
                                {errors.location?.message}
                            </p>
                        </div>
                        <div className="send-info">
                            <label>
                                School/University
                                <select
                                    defaultValue={'default'}
                                    className="select"
                                    {...register('university', {
                                        required: true
                                    })}
                                >
                                    <option value="default" disabled>
                                        Choose an School/University
                                    </option>

                                    <option value="AUBG">AUBG</option>
                                    <option value="Sofia University">
                                        Sofia University
                                    </option>
                                    <option value="Technical University - Sofia">
                                        Technical University - Sofia
                                    </option>
                                    <option value="Plovdiv University">
                                        Plovdiv University
                                    </option>
                                    <option value="Other">Other</option>
                                </select>
                            </label>
                            <p className="error-msg">
                                {errors.university && (
                                    <p className="error-text">
                                        *University/School is required
                                    </p>
                                )}
                            </p>
                        </div>
                        <div className="send-info">
                            <label>
                                T-shirt size
                                <select
                                    className="select"
                                    defaultValue={'default'}
                                    {...register('shirtsize', {
                                        required: true
                                    })}
                                >
                                    <option value="default" disabled>
                                        Choose a size
                                    </option>

                                    <option value="Small (S)">Small (S)</option>
                                    <option value="Medium (M)">
                                        Medium (M)
                                    </option>
                                    <option value="Large (L)">Large (L)</option>
                                    <option value="Extra Large (XL)">
                                        Extra Large (XL)
                                    </option>
                                </select>
                            </label>
                            <p className="error-msg">
                                {errors.shirtsize && (
                                    <p className="error-text">
                                        *Shirt size is required
                                    </p>
                                )}
                            </p>
                        </div>
                        <div className="send-info">
                            <label>
                                How did you find out about HackAUBG?
                                <select
                                    className="select"
                                    defaultValue={'default'}
                                    {...register('heardaboutus', {
                                        required: true
                                    })}
                                >
                                    <option value="default" disabled>
                                        Choose one option
                                    </option>

                                    <option value="University">
                                        University
                                    </option>
                                    <option value="Friends">Friends</option>
                                    <option value="prevHackAUBG">
                                        I was on a previous edition of Hack AUBG
                                    </option>
                                    <option value="Other">Other</option>
                                </select>
                            </label>
                            <p className="error-msg">
                                {errors.heardaboutus && (
                                    <p className="error-text">
                                        *This field is required
                                    </p>
                                )}
                            </p>
                        </div>
                        <div className="send-info">
                            <label>
                                What are your strongest sides?
                                <select
                                    className="select"
                                    defaultValue={'default'}
                                    {...register('strongsides', {
                                        required: true
                                    })}
                                >
                                    <option value="default" disabled>
                                        Choose one option
                                    </option>

                                    <option value="Frontend Programming">
                                        Frontend Programming
                                    </option>
                                    <option value="Backend Programming">
                                        Backend Programming
                                    </option>
                                    <option value="Programming in C#">
                                        Programming in C#
                                    </option>
                                    <option value="Programming in Java">
                                        Programming in Java
                                    </option>
                                    <option value="Programming in Python">
                                        Programming in Python
                                    </option>
                                    <option value="Marketing">Marketing</option>
                                    <option value="UI/UX">UI/UX</option>
                                    <option value="Other">Other</option>
                                </select>
                            </label>
                            <p className="error-msg">
                                {errors.strongsides && (
                                    <p className="error-text">
                                        *This field is required
                                    </p>
                                )}
                            </p>
                        </div>
                        <div className="send-info">
                            <label>
                                What are your job interests?
                                <input
                                    type="text"
                                    placeholder="List the fields you are interested to work in"
                                    {...register('jobinterests', {
                                        required: {
                                            value: true,
                                            message: '*This field is required'
                                        },
                                        minLength: {
                                            message:
                                                '*Minimum length is 4 characters',
                                            value: 4
                                        },
                                        maxLength: {
                                            message:
                                                'Maximum length is 100 characters',
                                            value: 100
                                        }
                                    })}
                                />
                            </label>
                            <p className="error-msg">
                                {errors.jobinterests?.message}
                            </p>
                        </div>
                        <div className="send-info">
                            <label>
                                What is your programming level?
                                <select
                                    className="select"
                                    defaultValue={'default'}
                                    {...register('programminglevel', {
                                        required: true
                                    })}
                                >
                                    <option value="default" disabled>
                                        Choose one option
                                    </option>

                                    <option value="Beginner">Beginner</option>
                                    <option value="Intermediate">
                                        Intermediate
                                    </option>
                                    <option value="Advanced">Advanced</option>
                                    <option value="NotProgrammer">
                                        I am not participating as a programmer
                                    </option>
                                    <option value="Other">Other</option>
                                </select>
                            </label>
                            <p className="error-msg">
                                {errors.programminglevel && (
                                    <p className="error-text">
                                        *This field is required
                                    </p>
                                )}
                            </p>
                        </div>
                        <div className="send-info">
                            <label className="radio-label">
                                Do you have a team?
                            </label>
                            <div className="radio-select">
                                <div className="radio-btn">
                                    <label>Yes</label>
                                    <input
                                        {...register('hasteam', {
                                            required: true
                                        })}
                                        type="radio"
                                        value="True"
                                        className="radio"
                                    />
                                </div>
                                <div className="radio-btn">
                                    <label>No</label>
                                    <input
                                        // onClick={teamToggle}
                                        {...register('hasteam', {
                                            required: true
                                        })}
                                        type="radio"
                                        value="False"
                                        className="radio"
                                    />
                                </div>
                            </div>
                            <p className="error-msg">
                                {errors.hasteam && (
                                    <p className="error-text">
                                        *This field is required
                                    </p>
                                )}
                            </p>
                        </div>
                        <div className="send-info">
                            <label>
                                What is the name of your team?
                                <input
                                    disabled={disableTeamNameField}
                                    placeholder={
                                        disableTeamNameField == false
                                            ? "Enter your team's name"
                                            : 'We will find you a team!'
                                    }
                                    type="text"
                                    {...register('teamname', {
                                        required: {
                                            value: !disableTeamNameField,
                                            message: '*This field is required'
                                        },
                                        minLength: {
                                            message:
                                                '*Minimum length is 4 characters',
                                            value: 4
                                        },
                                        maxLength: {
                                            message:
                                                'Maximum length is 100 characters',
                                            value: 100
                                        }
                                    })}
                                />
                            </label>
                            <p className="error-msg">
                                {errors.teamname?.message}
                            </p>
                        </div>
                        <div className="send-info">
                            <label className="radio-label">
                                Have you participated in Hack AUBG before?
                            </label>
                            <div className="radio-select">
                                <div className="radio-btn">
                                    <label>Yes</label>
                                    <input
                                        {...register(
                                            'prevhackaubgparticipation',
                                            {
                                                required: true
                                            }
                                        )}
                                        type="radio"
                                        value="True"
                                        className="radio"
                                    />
                                </div>
                                <div className="radio-btn">
                                    <label>No</label>
                                    <input
                                        {...register(
                                            'prevhackaubgparticipation',
                                            {
                                                required: true
                                            }
                                        )}
                                        type="radio"
                                        value="False"
                                        className="radio"
                                    />
                                </div>
                            </div>
                            <p className="error-msg">
                                {errors.prevhackaubgparticipation && (
                                    <p className="error-text">
                                        *This field is required
                                    </p>
                                )}
                            </p>
                        </div>
                        <div className="send-info">
                            <label className="radio-label">
                                Are you looking for an internship?
                            </label>
                            <div className="radio-select">
                                <div className="radio-btn">
                                    <label>Yes</label>
                                    <input
                                        {...register('wantinternship', {
                                            required: true
                                        })}
                                        type="radio"
                                        value="True"
                                        className="radio"
                                    />
                                </div>
                                <div className="radio-btn">
                                    <label>No</label>
                                    <input
                                        {...register('wantinternship', {
                                            required: true
                                        })}
                                        type="radio"
                                        value="False"
                                        className="radio"
                                    />
                                </div>
                            </div>
                            <p className="error-msg">
                                {errors.wantinternship && (
                                    <p className="error-text">
                                        *This field is required
                                    </p>
                                )}
                            </p>
                        </div>
                        <div className="send-info">
                            <label className="radio-label">
                                Have you participated in another Hackathons?
                            </label>
                            <div className="radio-select">
                                <div className="radio-btn">
                                    <label>Yes</label>
                                    <input
                                        {...register(
                                            'prevhackathonparticipation',
                                            {
                                                required: true
                                            }
                                        )}
                                        type="radio"
                                        value="True"
                                        className="radio"
                                    />
                                </div>
                                <div className="radio-btn">
                                    <label>No</label>
                                    <input
                                        {...register(
                                            'prevhackathonparticipation',
                                            {
                                                required: true
                                            }
                                        )}
                                        type="radio"
                                        value="False"
                                        className="radio"
                                    />
                                </div>
                            </div>
                            <p className="error-msg">
                                {errors.prevhackathonparticipation && (
                                    <p className="error-text">
                                        *This field is required
                                    </p>
                                )}
                            </p>
                        </div>
                        <div className="send-info">
                            <label className="radio-label">
                                Do you want to share you info with sponsors?
                            </label>
                            <div className="radio-select">
                                <div className="radio-btn">
                                    <label>Yes</label>
                                    <input
                                        {...register('shareinfowithsponsors', {
                                            required: true
                                        })}
                                        type="radio"
                                        value="True"
                                        className="radio"
                                    />
                                </div>
                                <div className="radio-btn">
                                    <label>No</label>
                                    <input
                                        {...register('shareinfowithsponsors', {
                                            required: true
                                        })}
                                        type="radio"
                                        value="False"
                                        className="radio"
                                    />
                                </div>
                            </div>
                            <p className="error-msg">
                                {errors.shareinfowithsponsors && (
                                    <p className="error-text">
                                        *This field is required
                                    </p>
                                )}
                            </p>
                        </div>
                        <div className="send-info">
                            <label className="radio-label">
                                Do you have previous coding experience?
                            </label>
                            <div className="radio-select">
                                <div className="radio-btn">
                                    <label>Yes</label>
                                    <input
                                        {...register('hasexperience', {
                                            required: true
                                        })}
                                        type="radio"
                                        value="True"
                                        className="radio"
                                    />
                                </div>
                                <div className="radio-btn">
                                    <label>No</label>
                                    <input
                                        {...register('hasexperience', {
                                            required: true
                                        })}
                                        type="radio"
                                        value="False"
                                        className="radio"
                                    />
                                </div>
                            </div>
                            <p className="error-msg">
                                {errors.hasexperience && (
                                    <p className="error-text">
                                        *This field is required
                                    </p>
                                )}
                            </p>
                        </div>
                        <div className="send-info">
                            <label className="radio-label">
                                Do you want to receive our newsletter with
                                potential job offerings?
                            </label>
                            <div className="radio-select">
                                <div className="radio-btn">
                                    <label>Yes</label>
                                    <input
                                        {...register('wantjoboffers', {
                                            required: true
                                        })}
                                        type="radio"
                                        value="True"
                                        className="radio"
                                    />
                                </div>
                                <div className="radio-btn">
                                    <label>No</label>
                                    <input
                                        {...register('wantjoboffers', {
                                            required: true
                                        })}
                                        type="radio"
                                        value="False"
                                        className="radio"
                                    />
                                </div>
                            </div>
                            <p className="error-msg">
                                {errors.wantjoboffers && (
                                    <p className="error-text">
                                        *This field is required
                                    </p>
                                )}
                            </p>
                        </div>
                    </fieldset>
                    {apiError == true && (
                        <p className="db-error-msg">
                            <BsExclamationCircleFill />
                            {buttonMessage}
                        </p>
                    )}
                    {showButton()}
                </form>
            </div>
        );
    }
    return <h1 className="reg-closed">Registration is closed</h1>;
};

export default RegistrationForm;<|MERGE_RESOLUTION|>--- conflicted
+++ resolved
@@ -237,26 +237,14 @@
                                             value: true,
                                             message: '*This field is required'
                                         },
-<<<<<<< HEAD
                                         min: {
                                             message: 'Minimum age is 16',
                                             value: 16
-=======
-                                        minLength: {
-                                            message:
-                                                'Minimum length is 2 characters',
-                                            value: 2
->>>>>>> 0c885964
                                         },
                                         max: {
                                             message:
-<<<<<<< HEAD
                                                 'Maximum length is 3 symbols',
                                             value: 99
-=======
-                                                'Maximum length is 3 characters',
-                                            value: 3
->>>>>>> 0c885964
                                         },
                                         pattern: {
                                             value: /^\d{2}$/,
