--- conflicted
+++ resolved
@@ -5,11 +5,7 @@
 import { useEffect } from 'react';
 import SponsorsContainer from './SponsorContainer';
 
-<<<<<<< HEAD
-export const Sponsors = () => {
-=======
 const Sponsors = () => {
->>>>>>> 98bb02bf
     // eslint-disable-next-line no-unused-vars
     const [sponsorSections, setSponsorSection] = useState({});
 
@@ -47,52 +43,37 @@
             <div className="sponsors-main">
                 <h1 className="sponsors-header">SPONSORS</h1>
                 <div className="sponsors-containers">
-<<<<<<< HEAD
-=======
                     <div className="sponsors-box-header-container-platinum">
                         <h1 style={{ color: '#FFFFFF' }}>Platinum</h1>
                     </div>
->>>>>>> 98bb02bf
                     <SponsorsContainer
                         sponsors={sponsorSections.platinum}
                         category={'platinum'}
                     />
-<<<<<<< HEAD
-=======
                     <div className="sponsors-box-header-container-gold">
                         <h1 style={{ color: '#FFFFFF' }}>Gold</h1>
                     </div>
->>>>>>> 98bb02bf
                     <SponsorsContainer
                         sponsors={sponsorSections.gold}
                         category={'gold'}
                     />
-<<<<<<< HEAD
-=======
                     <div className="sponsors-box-header-container-custom">
                         <h1 style={{ color: '#FFFFFF' }}>Custom</h1>
                     </div>
->>>>>>> 98bb02bf
                     <SponsorsContainer
                         sponsors={sponsorSections.custom}
                         category={'custom'}
                     />
-<<<<<<< HEAD
-=======
                     <div className="sponsors-box-header-container-silver">
                         <h1 style={{ color: '#FFFFFF' }}>Silver</h1>
                     </div>
->>>>>>> 98bb02bf
                     <SponsorsContainer
                         sponsors={sponsorSections.silver}
                         category={'silver'}
                     />
-<<<<<<< HEAD
-=======
                     <div className="sponsors-box-header-container-bronze">
                         <h1 style={{ color: '#FFFFFF' }}>Media Sponsor</h1>
                     </div>
->>>>>>> 98bb02bf
                     <SponsorsContainer
                         sponsors={sponsorSections.bronze}
                         category={'bronze'}
