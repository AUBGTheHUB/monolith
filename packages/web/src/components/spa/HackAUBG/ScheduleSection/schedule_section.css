.schedule-section-container {
    width: 100%;
    display: flex;
    flex-direction: column;
    font-weight: 400;
    background-color: #fff;
    align-items: center;
    font-family: 'Roboto';
}

.schedule-section-title {
    padding-top: 7%;
    color: #19b700;
    font-weight: 900;
<<<<<<< HEAD
    font-size: 2rem;
=======
    font-size: 2em;
    margin-left: 3%;
>>>>>>> 70cb9313
}

.schedule-text-container {
    width: 75%;
    display: flex;
    flex-direction: row;
    flex-wrap: wrap;
    justify-content: center;
    padding-top: 1vh;
    margin-left: 5%;
}

.schedule-table-container {
    padding-bottom: 7%;
    margin-right: 3%;
    width: 320px;
    display: flex;
    flex-direction: column;
    font-weight: 400;
}

.schedule-table-title {
    padding: 5% 0% 10% 0%;
    color: #19b700;
    font-weight: 900;
    font-size: 1.4em;
    text-align: center;
}

.schedule-table-row {
    display: flex;
    flex-direction: row;
}

.schedule-time {
    color: #19b700;
    font-weight: 900;
    font-size: 1.3em;
    padding-right: 30px;
}

.schedule-section-container p {
    font-size: 1.2em;
}

@media only screen and (max-width: 1450px) {
    .schedule-text-container {
        width: 80%;
        margin-left: 3%;
    }
}

@media only screen and (max-width: 1050px) {
    .schedule-text-container {
        width: 80%;
    }
}
@media only screen and (max-width: 900px) {
    .schedule-text-container {
        flex-direction: column;
        align-items: center;
        width: auto;
        padding: 0%;
    }
    .schedule-section-container {
        align-items: normal;
        padding-top: 5%;
    }
    .schedule-section-title {
        text-align: center;
    }
    .schedule-table-title {
        padding: 5% 0% 5% 0%;
    }
}

@media only screen and (max-width: 300px) {
    .schedule-text-container {
        margin-left: 5%;
        margin-right: 5%;
        width: 120px;
    }
    .schedule-table-container {
        font-size: 0.9rem;
    }
}

@media only screen and (max-width: 400px) {
    .schedule-text-container {
        margin-left: 7%;
    }
    .schedule-table-container {
        width: 200px;
    }
}<|MERGE_RESOLUTION|>--- conflicted
+++ resolved
@@ -12,12 +12,8 @@
     padding-top: 7%;
     color: #19b700;
     font-weight: 900;
-<<<<<<< HEAD
     font-size: 2rem;
-=======
-    font-size: 2em;
     margin-left: 3%;
->>>>>>> 70cb9313
 }
 
 .schedule-text-container {
