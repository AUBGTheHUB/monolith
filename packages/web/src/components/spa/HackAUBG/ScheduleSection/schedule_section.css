--- conflicted
+++ resolved
@@ -8,13 +8,8 @@
     font-family: 'Roboto';
 }
 
-<<<<<<< HEAD
 .schedule-section-title {
     padding-top: 7%;
-=======
-.schedule-section-title-hack-aubg {
-    padding: 5% 0% 0% 0%;
->>>>>>> b1578b48
     color: #19b700;
     font-weight: 900;
     font-size: 2em;
