.schedule-section-container {
    width: 100%;
    display: flex;
    flex-direction: column;
    font-weight: 400;
    align-items: center;
    font-family: 'Roboto';
    background: linear-gradient(#204829, #222222 50%);
    /*    background: linear-gradient(#57efc2, #222222);*/
    /*    background: linear-gradient(#222222, #57efc2);*/
    /*    background-image: linear-gradient(to bottom, #222222, #38404e, #3b647c, #278da3, #00b7bc, #00b7bc, #00b7bc, #00b7bc, #278da3, #3b647c, #38404e, #222222);*/
    /*background-image: linear-gradient(to bottom, #57efc2, #57efc2, #222222, #222222, #222222, #222222, #222222, #222222, #222222, #222222, #222222, #222222);*/
    /*background-image: linear-gradient(to bottom, #57efc2, #00b7bc, #307f98, #3b4b5e, #222222);*/
    /*background-image: linear-gradient(to bottom, #222222, #222222, #222222, #222222, #222222, #222222);*/
    /*background-image: linear-gradient(to bottom, #222222, #222222, #222222, #222222, #222222, #222222);*/
}

<<<<<<< HEAD
.schedule-section-title-hack-aubg {
    padding: 7% 0% 0% 0%;
    color: #7de776;
=======
.schedule-section-title {
    padding-top: 7%;
    color: #19b700;
>>>>>>> bb82d002
    font-weight: 900;
    font-size: 2em;
    padding-bottom: 7%;
}

.schedule-text-container {
    width: 75%;
    display: flex;
    flex-direction: row;
    flex-wrap: wrap;
    justify-content: center;
    padding-top: 1vh;
    margin-left: 5%;
}

.schedule-table-container {
    padding-bottom: 7%;
    margin-right: 3%;
    width: 320px;
    display: flex;
    flex-direction: column;
    font-weight: 400;
}

.schedule-table-title {
    padding: 5% 0% 10% 0%;
    color: #7de776;
    font-weight: 900;
    font-size: 1.4em;
    text-align: center;
}

.schedule-table-row {
    display: flex;
    flex-direction: row;
}

<<<<<<< HEAD
.schedule-time-hack-aubg {
    color: #7de776;
=======
.schedule-time {
    color: #19b700;
>>>>>>> bb82d002
    font-weight: 900;
    font-size: 1.3em;
    padding-right: 30px;
}

<<<<<<< HEAD
.schedule-event-title-hack-aubg {
    font-size: 0.9em;
    width: 220px;
    color: white;
}

.extra-gradient {
    background: linear-gradient(#57efc2, #222222);
    color: transparent;
    width: 100%;
}

.extra-gradient h1 {
    font-size: 10em;
=======
.schedule-section-container p {
    font-size: 1.2em;
}

#friday-container {
    margin-right: 0;
}

#saturday-container {
    margin-right: 4%;
}

@media only screen and (max-width: 1450px) {
    .schedule-text-container {
        width: 80%;
        margin-left: 3%;
    }
>>>>>>> bb82d002
}

@media only screen and (max-width: 1050px) {
    .schedule-text-container {
        width: 80%;
    }
}
@media only screen and (max-width: 900px) {
    .schedule-text-container {
        flex-direction: column;
        align-items: center;
        width: auto;
        padding: 0%;
    }
    .schedule-section-container {
        align-items: normal;
        padding-top: 5%;
    }
    .schedule-section-title {
        text-align: center;
    }
    .schedule-table-title {
        padding: 5% 0% 5% 0%;
    }
    #friday-container {
        margin-right: 3%;
    }
    #saturday-container {
        margin-right: 3%;
    }
}

@media only screen and (max-width: 300px) {
    .schedule-table-container {
        font-size: 0.7rem;
    }
}

@media only screen and (max-width: 400px) {
    .schedule-text-container {
        margin-left: 7%;
    }
    .schedule-table-container {
        width: 280px;
    }
}<|MERGE_RESOLUTION|>--- conflicted
+++ resolved
@@ -15,15 +15,9 @@
     /*background-image: linear-gradient(to bottom, #222222, #222222, #222222, #222222, #222222, #222222);*/
 }
 
-<<<<<<< HEAD
-.schedule-section-title-hack-aubg {
+.schedule-section-title {
     padding: 7% 0% 0% 0%;
     color: #7de776;
-=======
-.schedule-section-title {
-    padding-top: 7%;
-    color: #19b700;
->>>>>>> bb82d002
     font-weight: 900;
     font-size: 2em;
     padding-bottom: 7%;
@@ -61,52 +55,16 @@
     flex-direction: row;
 }
 
-<<<<<<< HEAD
 .schedule-time-hack-aubg {
-    color: #7de776;
-=======
-.schedule-time {
     color: #19b700;
->>>>>>> bb82d002
     font-weight: 900;
     font-size: 1.3em;
     padding-right: 30px;
 }
 
-<<<<<<< HEAD
 .schedule-event-title-hack-aubg {
     font-size: 0.9em;
     width: 220px;
-    color: white;
-}
-
-.extra-gradient {
-    background: linear-gradient(#57efc2, #222222);
-    color: transparent;
-    width: 100%;
-}
-
-.extra-gradient h1 {
-    font-size: 10em;
-=======
-.schedule-section-container p {
-    font-size: 1.2em;
-}
-
-#friday-container {
-    margin-right: 0;
-}
-
-#saturday-container {
-    margin-right: 4%;
-}
-
-@media only screen and (max-width: 1450px) {
-    .schedule-text-container {
-        width: 80%;
-        margin-left: 3%;
-    }
->>>>>>> bb82d002
 }
 
 @media only screen and (max-width: 1050px) {
