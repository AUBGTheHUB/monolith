import React from 'react';
import './hackAUBG.css';

import { MatrixWindow } from './LandingAnimation/LandingAnimation';
<<<<<<< HEAD
import { AboutHackathon } from './AboutHackathon/AboutHackathon';
=======
import { Anchor, Props } from '../Navigation/NavFactory.js';
import { NavBar } from '../Navigation/NavBar';
>>>>>>> 453576be

export const HackAUBG = () => {
    const anchorList = [
        new Anchor('About', '#AboutSection'),
        // new Anchor('Events', '#events'),
        // new Anchor('Articles', '#articles'),
        new Anchor('Schedule', '#team'),
        new Anchor('Grading criteria', 'jobs'),
        new Anchor('FAQ', 'jobs')
    ];

    return (
        <div className="hackaubg-container">
            <NavBar props={new Props(anchorList, false, 'rgba(0,0,0,.5)')} />
            <MatrixWindow />
            <AboutHackathon />
        </div>
    );
};<|MERGE_RESOLUTION|>--- conflicted
+++ resolved
@@ -2,12 +2,9 @@
 import './hackAUBG.css';
 
 import { MatrixWindow } from './LandingAnimation/LandingAnimation';
-<<<<<<< HEAD
 import { AboutHackathon } from './AboutHackathon/AboutHackathon';
-=======
 import { Anchor, Props } from '../Navigation/NavFactory.js';
 import { NavBar } from '../Navigation/NavBar';
->>>>>>> 453576be
 
 export const HackAUBG = () => {
     const anchorList = [
