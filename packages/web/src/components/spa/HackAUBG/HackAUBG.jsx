import React from 'react';

import { MatrixWindow } from './LandingAnimation/LandingAnimation';
import { AboutHackathon } from './AboutHackathon/AboutHackathon';
import { Anchor, Props } from '../Navigation/NavFactory.js';
import { NavBar } from '../Navigation/NavBar';
import { Footer } from '../Footer/Footer';
<<<<<<< HEAD
import { GradingCriteria } from './GradingCriteria/GradingCriteria';
import { makeBodyScrollable } from '../Navigation/MobileNav/NavMobile';
=======
import MentorsSection from './MentorsSection/MentorsSection';
import JudgesSection from './JudgesSection/JudgesSection';
>>>>>>> 8c0aed8c

export const HackAUBG = () => {
    makeBodyScrollable();

    const anchorList = [
        new Anchor('About', '#AboutSection'),
        new Anchor('Schedule', '#team'),
        new Anchor('Grading criteria', 'jobs'),
        new Anchor('FAQ', 'jobs')
    ];

    return (
        <div className="hackaubg-container">
            <NavBar
                props={
                    new Props(
                        anchorList,
                        false,
                        'rgba(0,0,0,.5)',
                        true,
                        '#222222',
                        'red'
                    )
                }
            />
            <MatrixWindow />
            <AboutHackathon />
<<<<<<< HEAD
            <GradingCriteria />
=======
            <MentorsSection />
            <JudgesSection />
>>>>>>> 8c0aed8c
            <Footer colour={'rgb(25, 183, 0)'} />
        </div>
    );
};<|MERGE_RESOLUTION|>--- conflicted
+++ resolved
@@ -5,13 +5,10 @@
 import { Anchor, Props } from '../Navigation/NavFactory.js';
 import { NavBar } from '../Navigation/NavBar';
 import { Footer } from '../Footer/Footer';
-<<<<<<< HEAD
 import { GradingCriteria } from './GradingCriteria/GradingCriteria';
 import { makeBodyScrollable } from '../Navigation/MobileNav/NavMobile';
-=======
 import MentorsSection from './MentorsSection/MentorsSection';
 import JudgesSection from './JudgesSection/JudgesSection';
->>>>>>> 8c0aed8c
 
 export const HackAUBG = () => {
     makeBodyScrollable();
@@ -39,12 +36,9 @@
             />
             <MatrixWindow />
             <AboutHackathon />
-<<<<<<< HEAD
             <GradingCriteria />
-=======
             <MentorsSection />
             <JudgesSection />
->>>>>>> 8c0aed8c
             <Footer colour={'rgb(25, 183, 0)'} />
         </div>
     );
