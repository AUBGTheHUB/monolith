import React from 'react';
import { JourneySection } from './JourneySection/JourneySection';
import { MatrixWindow } from './LandingAnimation/LandingAnimation';
import { AboutHackathon } from './AboutHackathon/AboutHackathon';
import { ScheduleHackathon } from './ScheduleSection/ScheduleSection';
import { Anchor, Props } from '../Navigation/NavFactory.js';
import { NavBar } from '../Navigation/NavBar';
import { Footer } from '../Footer/Footer';
import MentorsSection from './MentorsSection/MentorsSection';
import JudgesSection from './JudgesSection/JudgesSection';
import VideoSection from './VideoSection/VideoSection';
import { GradingCriteria } from './GradingCriteria/GradingCriteria';
import { makeBodyScrollable } from '../Navigation/MobileNav/NavMobile';
import FaqSection from './FaqSection/FaqSection';

export const HackAUBG = () => {
    makeBodyScrollable();

    const anchorList = [
        new Anchor('About', '#about'),
        new Anchor('Schedule', '#schedule'),
        new Anchor('Grading Criteria', '#grading'),
        new Anchor('FAQ', '#faq')
    ];

    return (
        <div className="hackaubg-container">
            <NavBar
                props={
                    new Props(
                        anchorList, // list of anchors
                        false, // hackAUBG button
                        'rgba(0,0,0,.5)', // desktop background color nav
                        true, // sticky desktop nav
                        '#222222', // mobile nav background color when not opened (default transparent)
                        'gray', // mobile background color nav when opened
                        'white', // anchor color
                        'green', // desktop anchor hover color
                        'dark gray' // mobile anchor hover color
                    )
                }
            />
            <MatrixWindow />
            <AboutHackathon />
<<<<<<< HEAD
            <MentorsSection />
            <JudgesSection />
=======
            <JourneySection />
>>>>>>> 503394de
            <VideoSection />
            <ScheduleHackathon />
            <GradingCriteria />
            <FaqSection />
            <Footer colour={'rgb(25, 183, 0)'} />
        </div>
    );
};<|MERGE_RESOLUTION|>--- conflicted
+++ resolved
@@ -42,12 +42,9 @@
             />
             <MatrixWindow />
             <AboutHackathon />
-<<<<<<< HEAD
+            <JourneySection />
             <MentorsSection />
             <JudgesSection />
-=======
-            <JourneySection />
->>>>>>> 503394de
             <VideoSection />
             <ScheduleHackathon />
             <GradingCriteria />
