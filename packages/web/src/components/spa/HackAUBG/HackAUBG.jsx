import React from 'react';
import { MatrixWindow } from './LandingAnimation/LandingAnimation';
import { AboutHackathon } from './AboutHackathon/AboutHackathon';
import { ScheduleHackathon } from './ScheduleSection/ScheduleSection';
import { Anchor, Props } from '../Navigation/NavFactory.js';
import { NavBar } from '../Navigation/NavBar';
import { Footer } from '../Footer/Footer';
import { GradingCriteria } from './GradingCriteria/GradingCriteria';
import { makeBodyScrollable } from '../Navigation/MobileNav/NavMobile';
import MentorsSection from './MentorsSection/MentorsSection';
import JudgesSection from './JudgesSection/JudgesSection';
import VideoSection from './VideoSection/VideoSection';

export const HackAUBG = () => {
    makeBodyScrollable();

    const anchorList = [
        new Anchor('About', '#AboutSection'),
        new Anchor('Schedule', '#team'),
        new Anchor('Grading criteria', 'jobs'),
        new Anchor('FAQ', 'jobs')
    ];

    return (
        <div className="hackaubg-container">
            <NavBar
                props={
                    new Props(
                        anchorList,
                        false,
                        'rgba(0,0,0,.5)',
                        true,
                        '#222222',
                        'red'
                    )
                }
            />
            <MatrixWindow />
            <AboutHackathon />
<<<<<<< HEAD
            <VideoSection />
            <MentorsSection />
            <JudgesSection />
=======
>>>>>>> 1b85c0fd
            <ScheduleHackathon />
            <GradingCriteria />
            <Footer colour={'rgb(25, 183, 0)'} />
        </div>
    );
};<|MERGE_RESOLUTION|>--- conflicted
+++ resolved
@@ -37,12 +37,9 @@
             />
             <MatrixWindow />
             <AboutHackathon />
-<<<<<<< HEAD
             <VideoSection />
             <MentorsSection />
             <JudgesSection />
-=======
->>>>>>> 1b85c0fd
             <ScheduleHackathon />
             <GradingCriteria />
             <Footer colour={'rgb(25, 183, 0)'} />
