import React from 'react';

import { MatrixWindow } from './LandingAnimation/LandingAnimation';
import { AboutHackathon } from './AboutHackathon/AboutHackathon';
import { Anchor, Props } from '../Navigation/NavFactory.js';
import { NavBar } from '../Navigation/NavBar';
import { Footer } from '../Footer/Footer';
<<<<<<< HEAD
import MentorsSection from './MentorsSection/MentorsSection';
import JudgesSection from './JudgesSection/JudgesSection';
import VideoSection from './VideoSection/VideoSection';
=======
import { GradingCriteria } from './GradingCriteria/GradingCriteria';
import { makeBodyScrollable } from '../Navigation/MobileNav/NavMobile';
>>>>>>> bbc756c8

export const HackAUBG = () => {
    makeBodyScrollable();

    const anchorList = [
        new Anchor('About', '#AboutSection'),
        new Anchor('Schedule', '#team'),
        new Anchor('Grading criteria', 'jobs'),
        new Anchor('FAQ', 'jobs')
    ];

    return (
        <div className="hackaubg-container">
            <NavBar
                props={
                    new Props(
                        anchorList,
                        false,
                        'rgba(0,0,0,.5)',
                        true,
                        '#222222',
                        'red'
                    )
                }
            />
            <MatrixWindow />
            <AboutHackathon />
<<<<<<< HEAD
            <VideoSection />
            <MentorsSection />
            <JudgesSection />
=======
            <GradingCriteria />
>>>>>>> bbc756c8
            <Footer colour={'rgb(25, 183, 0)'} />
        </div>
    );
};<|MERGE_RESOLUTION|>--- conflicted
+++ resolved
@@ -5,14 +5,11 @@
 import { Anchor, Props } from '../Navigation/NavFactory.js';
 import { NavBar } from '../Navigation/NavBar';
 import { Footer } from '../Footer/Footer';
-<<<<<<< HEAD
 import MentorsSection from './MentorsSection/MentorsSection';
 import JudgesSection from './JudgesSection/JudgesSection';
 import VideoSection from './VideoSection/VideoSection';
-=======
 import { GradingCriteria } from './GradingCriteria/GradingCriteria';
 import { makeBodyScrollable } from '../Navigation/MobileNav/NavMobile';
->>>>>>> bbc756c8
 
 export const HackAUBG = () => {
     makeBodyScrollable();
@@ -40,13 +37,10 @@
             />
             <MatrixWindow />
             <AboutHackathon />
-<<<<<<< HEAD
             <VideoSection />
             <MentorsSection />
             <JudgesSection />
-=======
             <GradingCriteria />
->>>>>>> bbc756c8
             <Footer colour={'rgb(25, 183, 0)'} />
         </div>
     );
