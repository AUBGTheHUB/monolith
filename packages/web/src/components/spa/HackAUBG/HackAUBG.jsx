import React from 'react';
import { JourneySection } from './JourneySection/JourneySection';
import { AboutHackathon } from './AboutHackathon/AboutHackathon';
import { ScheduleHackathon } from './ScheduleSection/ScheduleSection';
import { Anchor, Props } from '../Navigation/NavFactory.js';
import { NavBar } from '../Navigation/NavBar';
import { Footer } from '../Footer/Footer';
import MentorsSection from './MentorsSection/MentorsSection';
import JudgesSection from './JudgesSection/JudgesSection';
import VideoSection from './VideoSection/VideoSection';
import RegistrationForm from './RegistrationForm/RegistrationForm.jsx';
import { GradingCriteria } from './GradingCriteria/GradingCriteria';
import { AwardsSection } from '../HackAUBG/AwardsSection/AwardsSection';
import { FAQSection } from './FAQSection/FAQSection.jsx';
import Sponsors from './SponsorsSection/SponsorsSection';
import './hack_aubg.css';
import { LandingPage } from './LandingPage/LandingPage.jsx';
import { FaRegLightbulb } from 'react-icons/fa';
import { useLocation } from 'react-router-dom';
import { VerifyAccount } from '../HackAUBG/VerifyAccountPop/VerifyAccount.jsx';
import { useState, useEffect } from 'react';

export const HackAUBG = () => {
    document.body.className = 'hackaubg-container';

    const anchorList = [
        new Anchor('About', '#about'),
        new Anchor('Schedule', '#schedule'),
        new Anchor('Grading Criteria', '#grading'),
        new Anchor('FAQ', '#faq', <FaRegLightbulb />),
    ];

    const location = useLocation();
    const params = new URLSearchParams(location.search);
    const jwtToken = params.get('jwt_token');

    const [showVerification, setShowVerification] = useState(jwtToken);

    useEffect(() => {
        document.body.style.overflow = showVerification ? 'hidden' : 'auto';
    }, [showVerification]);

    const handleVerificationSuccess = () => {
        setShowVerification(false);
    };

    return (
<<<<<<< HEAD
        <div className="hackaubg-container">
            <NavBar
                props={
                    new Props(
                        anchorList, // list of anchors
                        false, // hackAUBG button
                        'rgba(0,0,0,.5)', // desktop background color nav
                        true, // sticky desktop nav
                        '#222222', // mobile nav background color when not opened (default transparent)
                        'gray', // mobile background color nav when opened
                        '#e2d7fc', // anchor color
                        'hackAUBG', // specify HackAUBG
                    )
                }
            />
            <LandingPage />
            <AboutHackathon />
            <JourneySection />
            <RegistrationForm />
            <MentorsSection />
            <JudgesSection />
            <VideoSection />
            <ScheduleHackathon />
            <GradingCriteria />
            <AwardsSection />
            <Sponsors />
            <FAQSection />
            <Footer
                color={'rgba(220,193,255,255)'}
                iconColor={'rgb(0, 0, 0)'}
                iconBgColor={'rgba(0, 0, 0, 0)'}
                textColor={'#000'}
                iconSize={'2.6em'}
            />{' '}
=======
        <div className={`hackaubg-container ${showVerification ? 'showVerification' : ''}`}>
            <div className={showVerification ? 'blur' : ''}>
                <NavBar
                    props={
                        new Props(
                            anchorList, // list of anchors
                            false, // hackAUBG button
                            'rgba(0,0,0,.5)', // desktop background color nav
                            true, // sticky desktop nav
                            '#222222', // mobile nav background color when not opened (default transparent)
                            'gray', // mobile background color nav when opened
                            '#e2d7fc', // anchor color
                            'white', // desktop anchor hover color
                            'dark gray', // mobile anchor hover color
                        )
                    }
                />
                <LandingPage />
                <AboutHackathon />
                <JourneySection />
                <RegistrationForm />
                <MentorsSection />
                <JudgesSection />
                <VideoSection />
                <ScheduleHackathon />
                <GradingCriteria />
                <AwardsSection />
                <Sponsors />
                <FAQSection />
                <Footer
                    color={'rgba(220,193,255,255)'}
                    iconColor={'rgb(0, 0, 0)'}
                    iconBgColor={'rgba(0, 0, 0, 0)'}
                    textColor={'#000'}
                    iconSize={'2.6em'}
                />
            </div>
            {showVerification && <VerifyAccount className="no-blur" onSuccess={handleVerificationSuccess} />}
>>>>>>> bcdfbac4
        </div>
    );
};<|MERGE_RESOLUTION|>--- conflicted
+++ resolved
@@ -19,6 +19,7 @@
 import { useLocation } from 'react-router-dom';
 import { VerifyAccount } from '../HackAUBG/VerifyAccountPop/VerifyAccount.jsx';
 import { useState, useEffect } from 'react';
+import { Outlet } from 'react-router-dom';
 
 export const HackAUBG = () => {
     document.body.className = 'hackaubg-container';
@@ -45,42 +46,6 @@
     };
 
     return (
-<<<<<<< HEAD
-        <div className="hackaubg-container">
-            <NavBar
-                props={
-                    new Props(
-                        anchorList, // list of anchors
-                        false, // hackAUBG button
-                        'rgba(0,0,0,.5)', // desktop background color nav
-                        true, // sticky desktop nav
-                        '#222222', // mobile nav background color when not opened (default transparent)
-                        'gray', // mobile background color nav when opened
-                        '#e2d7fc', // anchor color
-                        'hackAUBG', // specify HackAUBG
-                    )
-                }
-            />
-            <LandingPage />
-            <AboutHackathon />
-            <JourneySection />
-            <RegistrationForm />
-            <MentorsSection />
-            <JudgesSection />
-            <VideoSection />
-            <ScheduleHackathon />
-            <GradingCriteria />
-            <AwardsSection />
-            <Sponsors />
-            <FAQSection />
-            <Footer
-                color={'rgba(220,193,255,255)'}
-                iconColor={'rgb(0, 0, 0)'}
-                iconBgColor={'rgba(0, 0, 0, 0)'}
-                textColor={'#000'}
-                iconSize={'2.6em'}
-            />{' '}
-=======
         <div className={`hackaubg-container ${showVerification ? 'showVerification' : ''}`}>
             <div className={showVerification ? 'blur' : ''}>
                 <NavBar
@@ -93,8 +58,7 @@
                             '#222222', // mobile nav background color when not opened (default transparent)
                             'gray', // mobile background color nav when opened
                             '#e2d7fc', // anchor color
-                            'white', // desktop anchor hover color
-                            'dark gray', // mobile anchor hover color
+                            'hackAUBG', // specify HackAUBG
                         )
                     }
                 />
@@ -119,7 +83,7 @@
                 />
             </div>
             {showVerification && <VerifyAccount className="no-blur" onSuccess={handleVerificationSuccess} />}
->>>>>>> bcdfbac4
+            <Outlet />
         </div>
     );
 };