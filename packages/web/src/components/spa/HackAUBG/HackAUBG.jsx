--- conflicted
+++ resolved
@@ -28,11 +28,7 @@
         new Anchor('About', '#about'),
         new Anchor('Schedule', '#schedule'),
         new Anchor('Grading Criteria', '#grading'),
-<<<<<<< HEAD
-        new Anchor('FAQ', '#faq'),
-=======
         new Anchor('FAQ', '#faq', <FaRegLightbulb />),
->>>>>>> a0835686
     ];
 
     return (
@@ -46,23 +42,15 @@
                         true, // sticky desktop nav
                         '#222222', // mobile nav background color when not opened (default transparent)
                         'gray', // mobile background color nav when opened
-<<<<<<< HEAD
-                        'white', // anchor color
-                        'green', // desktop anchor hover color
-=======
                         '#e2d7fc', // anchor color
                         'white', // desktop anchor hover color
->>>>>>> a0835686
                         'dark gray', // mobile anchor hover color
                     )
                 }
             />
-<<<<<<< HEAD
-            <MatrixWindow />
+            <LandingPage />
             <RegistrationForm />
-=======
-            <LandingPage />
->>>>>>> a0835686
+
             <AboutHackathon />
             <JourneySection />
             <MentorsSection />
@@ -73,9 +61,6 @@
             <AwardsSection />
             <Sponsors />
             <FaqSection />
-<<<<<<< HEAD
-            <Footer color={'rgb(25, 183, 0)'} iconColor={'rgb(255, 255, 255)'} iconBgColor={'rgb(120, 120, 120)'} />
-=======
             <Footer
                 color={'rgba(220,193,255,255)'}
                 iconColor={'rgb(0, 0, 0)'}
@@ -83,7 +68,6 @@
                 textColor={'#000'}
                 iconSize={'2.6em'}
             />
->>>>>>> a0835686
         </div>
     );
 };