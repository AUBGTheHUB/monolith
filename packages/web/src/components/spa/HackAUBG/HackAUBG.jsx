--- conflicted
+++ resolved
@@ -37,13 +37,10 @@
             />
             <MatrixWindow />
             <AboutHackathon />
-<<<<<<< HEAD
             <GradingCriteria />
             <MentorsSection />
             <JudgesSection />
-=======
             <ScheduleHackathon />
->>>>>>> 36fb0d90
             <Footer colour={'rgb(25, 183, 0)'} />
         </div>
     );
