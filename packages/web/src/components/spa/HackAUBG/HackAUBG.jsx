import React from 'react';
import { MatrixWindow } from './LandingAnimation/LandingAnimation';
import { AboutHackathon } from './AboutHackathon/AboutHackathon';
import { ScheduleHackathon } from './ScheduleSection/ScheduleSection';
import { Anchor, Props } from '../Navigation/NavFactory.js';
import { NavBar } from '../Navigation/NavBar';
import { Footer } from '../Footer/Footer';
import VideoSection from './VideoSection/VideoSection';
import { GradingCriteria } from './GradingCriteria/GradingCriteria';
import { makeBodyScrollable } from '../Navigation/MobileNav/NavMobile';
import FaqSection from './FaqSection/FaqSection';

export const HackAUBG = () => {
    makeBodyScrollable();

    const anchorList = [
        new Anchor('About', '#AboutSection'),
        new Anchor('Schedule', '#team'),
        new Anchor('Grading criteria', 'jobs'),
        new Anchor('FAQ', 'jobs')
    ];

    return (
        <div className="hackaubg-container">
            <NavBar
                props={
                    new Props(
                        anchorList, // list of anchors
                        false, // hackAUBG button
                        'rgba(0,0,0,.5)', // desktop background color nav
                        true, // sticky desktop nav
                        '#222222', // mobile nav background color when not opened (default transparent)
                        'gray', // mobile background color nav when opened
                        'white', // anchor color
                        'green', // desktop anchor hover color
                        'dark gray' // mobile anchor hover color
                    )
                }
            />
            <MatrixWindow />
            <AboutHackathon />
            <VideoSection />
            <ScheduleHackathon />
            <GradingCriteria />
<<<<<<< HEAD
            <Footer
                colour={'rgb(25, 183, 0)'}
                iconcolor={'rgb(162, 164, 166)'}
            />
=======
            <FaqSection />
            <Footer colour={'rgb(25, 183, 0)'} />
>>>>>>> 95d78a3b
        </div>
    );
};<|MERGE_RESOLUTION|>--- conflicted
+++ resolved
@@ -42,15 +42,8 @@
             <VideoSection />
             <ScheduleHackathon />
             <GradingCriteria />
-<<<<<<< HEAD
-            <Footer
-                colour={'rgb(25, 183, 0)'}
-                iconcolor={'rgb(162, 164, 166)'}
-            />
-=======
             <FaqSection />
             <Footer colour={'rgb(25, 183, 0)'} />
->>>>>>> 95d78a3b
         </div>
     );
 };