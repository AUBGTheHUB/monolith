--- conflicted
+++ resolved
@@ -14,10 +14,7 @@
 import { makeBodyScrollable } from '../Navigation/MobileNav/NavMobile';
 import FaqSection from './FaqSection/FaqSection';
 import Sponsors from './SponsorsSection/SponsorsSection';
-<<<<<<< HEAD
-=======
 import { changeHackFavicon } from '../../../Global';
->>>>>>> 98bb02bf
 import './hack_aubg.css';
 
 export const HackAUBG = () => {
