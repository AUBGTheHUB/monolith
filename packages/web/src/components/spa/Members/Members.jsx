import React, { useEffect, useState } from 'react';
import './members.css';
import axios from 'axios';
import { url } from '../../../Global';
import { Carousel } from './Carousel';
import { useMediaQuery } from 'react-responsive';

export const Members = () => {
    const [members, setMembers] = useState([]);
    const isMobile = useMediaQuery({ query: '(max-width: 900px)' });

    const getMembers = () => {
        axios({
            method: 'get',
            url: url + '/api/members'
        })
            .then((res) => {
                setMembers(res.data.data.data);
            })
            // eslint-disable-next-line no-unused-vars
            .catch((err) => {
                console.log(err);
            });
    };

    useEffect(() => {
        getMembers();
    }, []);

    if (members) {
<<<<<<< HEAD
        if (isMobile) {
=======
        if (!isMobile) {
>>>>>>> 6768c71c
            return (
                <div className="members-container">
                    <Carousel props={members} />
                </div>
            );
        }
        // else render Mobile version
        // TBA
    }
};<|MERGE_RESOLUTION|>--- conflicted
+++ resolved
@@ -28,11 +28,7 @@
     }, []);
 
     if (members) {
-<<<<<<< HEAD
-        if (isMobile) {
-=======
         if (!isMobile) {
->>>>>>> 6768c71c
             return (
                 <div className="members-container">
                     <Carousel props={members} />
