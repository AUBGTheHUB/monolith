import React from 'react';
import { Routes, Route } from 'react-router-dom';
import LandingHome from './components/spa/MainPage';
import LandingAdminPage from './components/admin_page/landing_admin_page';
import Dashboard from './components/admin_page/admin_dashboard';
import MemberActions from './components/admin_page/members_page/single_member';
import AddMember from './components/admin_page/members_page/new_member';
import RenderJobs from './components/admin_page/jobs_page/render_jobs';
import JobActions from './components/admin_page/jobs_page/actions_jobs';
import AddJobs from './components/admin_page/jobs_page/add_jobs';
import RenderEvents from './components/admin_page/events_page/render_events';
import AddEvent from './components/admin_page/events_page/add_event';
import EventActions from './components/admin_page/events_page/actions_events';
import RenderArticles from './components/admin_page/articles_page/render_articles';
import AddArticle from './components/admin_page/articles_page/add_article';
import ArticleActions from './components/admin_page/articles_page/actions_articles';
import RenderMentors from './components/admin_page/hackathon/hackathon_mentors/render_mentors';
import AddMentors from './components/admin_page/hackathon/hackathon_mentors/add_mentors';
import MentorsActions from './components/admin_page/hackathon/hackathon_mentors/actions_mentors';
import RenderMembers from './components/admin_page/members_page/render_members';
import RenderJury from './components/admin_page/hackathon/hackathon_jury/render_jury';
import AddJury from './components/admin_page/hackathon/hackathon_jury/add_jury';
import JuryActions from './components/admin_page/hackathon/hackathon_jury/actions_mentors';
import RenderSponsors from './components/admin_page/hackathon/hackathon_sponsors/render_sponsors';
import AddSponsors from './components/admin_page/hackathon/hackathon_sponsors/add_sponsors';
import SponsorsActions from './components/admin_page/hackathon/hackathon_sponsors/actions_sponsors';
import RenderPartners from './components/admin_page/hackathon/hackathon_partners.jsx/render_partners';
import AddPartners from './components/admin_page/hackathon/hackathon_partners.jsx/add_partners';
import PartnersActions from './components/admin_page/hackathon/hackathon_partners.jsx/actions_partners';
import './App.css';
<<<<<<< HEAD
import { HackAUBG } from './components/spa/HackAUBG/HackAUBG';
=======
import { JobsSection } from './components/spa/JobsSection/JobsSection';
>>>>>>> bda60972

function App() {
    return (
        <Routes>
            <Route path="/" element={<LandingHome />} />
            <Route path="/admin" element={<LandingAdminPage />} />
            <Route path="/admin/dashboard" element={<Dashboard />} />
            <Route
                path="/admin/dashboard/members"
                element={<RenderMembers />}
            />
            <Route
                path="/admin/dashboard/members/actions"
                element={<MemberActions />}
            />
            <Route
                path="/admin/dashboard/members/add"
                element={<AddMember />}
            />
            <Route path="/admin/dashboard/jobs" element={<RenderJobs />} />
            <Route
                path="/admin/dashboard/jobs/actions"
                element={<JobActions />}
            />
            <Route path="/admin/dashboard/jobs/add" element={<AddJobs />} />
            <Route path="/admin/dashboard/events" element={<RenderEvents />} />
            <Route path="/admin/dashboard/events/add" element={<AddEvent />} />
            <Route
                path="/admin/dashboard/events/actions"
                element={<EventActions />}
            />
            <Route
                path="/admin/dashboard/articles"
                element={<RenderArticles />}
            />
            <Route
                path="/admin/dashboard/articles/add"
                element={<AddArticle />}
            />
            <Route
                path="/admin/dashboard/articles/actions"
                element={<ArticleActions />}
            />
            <Route
                path="/admin/dashboard/mentors"
                element={<RenderMentors />}
            />
            <Route
                path="/admin/dashboard/mentors/add"
                element={<AddMentors />}
            />
            <Route
                path="/admin/dashboard/mentors/actions"
                element={<MentorsActions />}
            />
            <Route path="/admin/dashboard/jury" element={<RenderJury />} />
            <Route path="/admin/dashboard/jury/add" element={<AddJury />} />
            <Route
                path="/admin/dashboard/jury/actions"
                element={<JuryActions />}
            />
            <Route
                path="/admin/dashboard/sponsors"
                element={<RenderSponsors />}
            />
            <Route
                path="/admin/dashboard/sponsors/add"
                element={<AddSponsors />}
            />
            <Route
                path="/admin/dashboard/sponsors/actions"
                element={<SponsorsActions />}
            />
            <Route
                path="/admin/dashboard/partners"
                element={<RenderPartners />}
            />
            <Route
                path="/admin/dashboard/partners/add"
                element={<AddPartners />}
            />
            <Route
                path="/admin/dashboard/partners/actions"
                element={<PartnersActions />}
            />
<<<<<<< HEAD
            <Route path="/hackaubg" element={<HackAUBG />} />
=======
            <Route path="/jobs" element={<JobsSection />} />
>>>>>>> bda60972
        </Routes>
    );
}

export default App;<|MERGE_RESOLUTION|>--- conflicted
+++ resolved
@@ -28,11 +28,8 @@
 import AddPartners from './components/admin_page/hackathon/hackathon_partners.jsx/add_partners';
 import PartnersActions from './components/admin_page/hackathon/hackathon_partners.jsx/actions_partners';
 import './App.css';
-<<<<<<< HEAD
 import { HackAUBG } from './components/spa/HackAUBG/HackAUBG';
-=======
 import { JobsSection } from './components/spa/JobsSection/JobsSection';
->>>>>>> bda60972
 
 function App() {
     return (
@@ -118,11 +115,8 @@
                 path="/admin/dashboard/partners/actions"
                 element={<PartnersActions />}
             />
-<<<<<<< HEAD
             <Route path="/hackaubg" element={<HackAUBG />} />
-=======
             <Route path="/jobs" element={<JobsSection />} />
->>>>>>> bda60972
         </Routes>
     );
 }
