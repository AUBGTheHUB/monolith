--- conflicted
+++ resolved
@@ -61,15 +61,11 @@
     }
 };
 
-<<<<<<< HEAD
 export const openNewTab = (url) => {
     window.open(url, '_blank');
 };
 
-export { url, checkHashAndScroll };
-=======
 export { url, checkHashAndScroll, checkBrowserValid };
->>>>>>> 22ed25df
 export default Validate;
 /*
 
