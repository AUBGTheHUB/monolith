import axios from 'axios';
import { useEffect, useState } from 'react';
import { useLocation, useNavigate } from 'react-router-dom';

const hasPort = url => {
    const portRegex = /:\d+/;
    return portRegex.test(url);
};

const url = !hasPort(origin) ? origin : origin.replace(/(^[^:]*:[^:]*):.*$/, '$1') + ':8000';

const parseToNewAPI = url => url.replace('8000', '6969');

const objUploaderURL = `${url}/v2/uploader`;
const urlShortenerURL = `${url}/v2/shortener`;
const featureSwitchesURL = parseToNewAPI(`${url}/v2/fswitches`);
<<<<<<< HEAD
const registerURL = parseToNewAPI(`${url}/v2/hackathon/participants`);
=======
const verifyURL = parseToNewAPI(`${url}/v2/hackathon/verify/participant`);
>>>>>>> bcdfbac4
const HEADERS = { 'BEARER-TOKEN': localStorage.getItem('auth_token') };

const checkBrowserValid = () => {
    const browsers = [
        'Opera',
        'OPR',
        'Edg',
        'Chrome',
        'Safari',
        'Firefox',
        'Chromium',
        // No IE
    ];

    let isValid = false;

    browsers.forEach(x => {
        if (navigator.userAgent.indexOf(x) != -1) {
            isValid = true;
        }
    });

    return isValid;
};

const Validate = () => {
    const [validated, setValidated] = useState(false);
    useEffect(() => {
        axios({
            method: 'post',
            url: url + '/api/validate',
            headers: { 'BEARER-TOKEN': localStorage.getItem('auth_token') },
        })
            // eslint-disable-next-line no-unused-vars
            .then(() => {
                setValidated(true);
            })
            // eslint-disable-next-line no-unused-vars
            .catch(() => {
                setValidated(false);
            });
    }, []);

    return validated;
};

const checkHashAndScroll = () => {
    let hasHash = !!location.hash;
    if (hasHash) {
        setTimeout(() => {
            document.getElementById(location.hash.replace('#', '')).scrollIntoView();
        }, 600);
    }
};

const openNewTab = url => {
    window.open(url, '_blank');
};

const handleUrlDependantStyling = () => {
    let link = document.querySelector("link[rel~='icon']");

    if (!link) {
        link = document.createElement('link');
        link.rel = 'icon';
        document.head.appendChild(link);
    }

    let origin = new URL(location.href).origin;
    let favicon, iosIcon, title;

    if (location.href.includes('hackaubg')) {
        favicon = '/favicon-green.ico';
        iosIcon = '/green-logo512.png';
        title = 'HackAUBG 5.0';
        document.body.style.backgroundColor = '#222222';
    } else {
        favicon = '/favicon.ico';
        iosIcon = '/logo512.png';
        title = 'The Hub AUBG';
        document.body.style.backgroundColor = 'rgb(118, 181, 197)';
    }

    let iconPath = origin + favicon;
    let appleIconPath = origin + iosIcon;
    document.title = title;

    document.querySelector('link[rel="apple-touch-icon"]').href = appleIconPath;
    link.href = iconPath;
};

const History = {
    navigate: null,
    push: (page, ...rest) => History.navigate(page, ...rest),
};

const NavigateSetter = () => {
    History.navigate = useNavigate();

    return null;
};

const navigateTo = endpoint => {
    History.navigate(endpoint);

    document.dispatchEvent(new Event('locationChange'));
};

const goBackIfActionsAreStateless = () => {
    /**
     * @description Fix for https://github.com/AUBGTheHUB/monolith/issues/98
     */

    if (location.href.includes('actions')) {
        const currentLocation = useLocation();
        if (!currentLocation.state) {
            location.href = location.href.replace(/\/[^/]+$/, '');
        }
    }
};

export {
    url,
    checkHashAndScroll,
    checkBrowserValid,
    openNewTab,
    handleUrlDependantStyling,
    NavigateSetter,
    navigateTo,
    objUploaderURL,
    goBackIfActionsAreStateless,
    parseToNewAPI,
    urlShortenerURL,
    featureSwitchesURL,
<<<<<<< HEAD
    registerURL,
=======
    verifyURL,
>>>>>>> bcdfbac4
    HEADERS,
};
export default Validate;

/*

    this is how you should handle the validation of the client

        if (Validate()) {
            something something
        } else {
            <InvalidClient/>
        }

*/<|MERGE_RESOLUTION|>--- conflicted
+++ resolved
@@ -14,11 +14,8 @@
 const objUploaderURL = `${url}/v2/uploader`;
 const urlShortenerURL = `${url}/v2/shortener`;
 const featureSwitchesURL = parseToNewAPI(`${url}/v2/fswitches`);
-<<<<<<< HEAD
 const registerURL = parseToNewAPI(`${url}/v2/hackathon/participants`);
-=======
 const verifyURL = parseToNewAPI(`${url}/v2/hackathon/verify/participant`);
->>>>>>> bcdfbac4
 const HEADERS = { 'BEARER-TOKEN': localStorage.getItem('auth_token') };
 
 const checkBrowserValid = () => {
@@ -153,11 +150,8 @@
     parseToNewAPI,
     urlShortenerURL,
     featureSwitchesURL,
-<<<<<<< HEAD
     registerURL,
-=======
     verifyURL,
->>>>>>> bcdfbac4
     HEADERS,
 };
 export default Validate;
