--- conflicted
+++ resolved
@@ -2,15 +2,8 @@
 import { useEffect, useState } from 'react';
 import { useLocation, useNavigate } from 'react-router-dom';
 
-// TODO: Deprecate this - it will be handled by a request to python api
-// eslint-disable-next-line
-<<<<<<< HEAD
-=======
-const objUploaderURL = process.env.REACT_APP_OBJ_UPLOADER_URL;
-
 // TODO: Deprecate this - it will be abstracted in python api
 // eslint-disable-next-line
->>>>>>> 822a7f5a
 const gcpToken = process.env.REACT_APP_GCP_TOKEN;
 
 const url =
@@ -54,19 +47,11 @@
             headers: { 'BEARER-TOKEN': localStorage.getItem('auth_token') },
         })
             // eslint-disable-next-line no-unused-vars
-<<<<<<< HEAD
-            .then(res => {
-                setValidated(true);
-            })
-            // eslint-disable-next-line no-unused-vars
-            .catch(err => {
-=======
             .then(() => {
                 setValidated(true);
             })
             // eslint-disable-next-line no-unused-vars
             .catch(() => {
->>>>>>> 822a7f5a
                 setValidated(false);
             });
     }, []);
@@ -159,11 +144,8 @@
     navigateTo,
     objUploaderURL,
     gcpToken,
-<<<<<<< HEAD
+    goBackIfActionsAreStateless,
     parseToNewAPI,
-=======
-    goBackIfActionsAreStateless,
->>>>>>> 822a7f5a
 };
 export default Validate;
 
