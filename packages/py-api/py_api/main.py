from fastapi import FastAPI
from py_api.middleware import AuthMiddleware
from py_api.routes import Routes
from uvicorn import run

app = FastAPI()
AuthMiddleware.bind(app)
Routes.bind(app)


<<<<<<< HEAD
def start():
    run("py_api.main:app", host="0.0.0.0", port=6969, reload=True)


if __name__ == "__main__":
    start()
=======
def start() -> None:
    run("py_api.main:app", host="0.0.0.0", port=6969, reload=True)
>>>>>>> 6639c5fc
<|MERGE_RESOLUTION|>--- conflicted
+++ resolved
@@ -8,14 +8,9 @@
 Routes.bind(app)
 
 
-<<<<<<< HEAD
-def start():
+def start() -> None:
     run("py_api.main:app", host="0.0.0.0", port=6969, reload=True)
 
 
 if __name__ == "__main__":
-    start()
-=======
-def start() -> None:
-    run("py_api.main:app", host="0.0.0.0", port=6969, reload=True)
->>>>>>> 6639c5fc
+    start()