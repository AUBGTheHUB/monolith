--- conflicted
+++ resolved
@@ -1,9 +1,5 @@
-<<<<<<< HEAD
-=======
-
 from typing import Final
 
->>>>>>> 84261dd2
 from fastapi import FastAPI
 from fastapi.middleware.cors import CORSMiddleware
 from py_api.environment import IS_OFFLINE, SSL_FILES
