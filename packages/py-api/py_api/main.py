import pathlib
from os import getenv

from dotenv import load_dotenv
from py_api.utilities.parsers import eval_bool  # noqa

load_dotenv()  # noqa
from fastapi import APIRouter, FastAPI
from fastapi.middleware.cors import CORSMiddleware
from py_api.middleware import AuthMiddleware
from py_api.middleware.exception_handler import ExceptionHandler
from py_api.routes import Routes
from uvicorn import run

origins = ['*']

main_app = FastAPI()
app = FastAPI()

Routes.bind(app)
AuthMiddleware.bind(app)
ExceptionHandler.bind(app)

app.add_middleware(
    CORSMiddleware,
    allow_origins=origins,
    # allow_credentials=True,
    allow_methods=["*"],
    allow_headers=["*"],
)

main_app.mount("/v2", app)


prod_log_config = {}

cwd = pathlib.Path(__file__).parent.resolve()
prod_log_config = {"log_config": f"{cwd}/log.ini"}


def start() -> None:
<<<<<<< HEAD

    # TODO:
    # shorter timestamp - hours:minutes
    # - in prod - no output in console, only in file, level - WARN
    # - offline - no writing to file, colors - level - INFO

    run(
        "py_api.main:app", host="0.0.0.0", port=6969, reload=True,
        **prod_log_config if not eval_bool(getenv("IS_OFFLINE", False)) else {}
    )
=======
    run("py_api.main:main_app", host="0.0.0.0", port=6969, reload=True)
>>>>>>> b14f4e74


if __name__ == "__main__":
    start()<|MERGE_RESOLUTION|>--- conflicted
+++ resolved
@@ -39,7 +39,6 @@
 
 
 def start() -> None:
-<<<<<<< HEAD
 
     # TODO:
     # shorter timestamp - hours:minutes
@@ -47,12 +46,9 @@
     # - offline - no writing to file, colors - level - INFO
 
     run(
-        "py_api.main:app", host="0.0.0.0", port=6969, reload=True,
+        "py_api.main:main_app", host="0.0.0.0", port=6969, reload=True,
         **prod_log_config if not eval_bool(getenv("IS_OFFLINE", False)) else {}
     )
-=======
-    run("py_api.main:main_app", host="0.0.0.0", port=6969, reload=True)
->>>>>>> b14f4e74
 
 
 if __name__ == "__main__":
