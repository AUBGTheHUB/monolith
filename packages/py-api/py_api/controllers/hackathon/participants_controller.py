import json
from typing import Any, Callable, Dict

from bson.json_util import dumps
from fastapi import BackgroundTasks
from fastapi.responses import JSONResponse
from py_api.database.initialize import client, participants_col
from py_api.functionality.hackathon.jwt_base import JWTFunctionality
from py_api.functionality.hackathon.participants_base import ParticipantsFunctionality
from py_api.functionality.hackathon.teams_base import TeamFunctionality
from py_api.models import NewParticipant, UpdateParticipant
from py_api.models.hackathon_teams_models import HackathonTeam
from py_api.services.mailer import send_email_background_task
from pymongo.client_session import ClientSession


class ParticipantsController:
    @classmethod
    def get_all_participants(cls) -> JSONResponse:
        participants = list(participants_col.find())

        if not participants:
            return JSONResponse(
                content={"message": "No participants were found!"},
                status_code=404,
            )

        # the dumps function from bson.json_util returns a string
        return JSONResponse(
            content={"participants": json.loads(dumps(participants))},
            status_code=200,
        )

    @classmethod
    def get_specified_participant(cls, object_id: str) -> JSONResponse:
        specified_participant = ParticipantsFunctionality.get_participant_by_id(
            object_id,
        )

        if not specified_participant:
            return JSONResponse(
                content={"message": "The targeted participant was not found!"},
                status_code=404,
            )

        return JSONResponse(
            content={"participant": json.loads(dumps(specified_participant))},
            status_code=200,
        )

    @classmethod
    def delete_participant(cls, object_id: str) -> JSONResponse:
        try:
            participant = ParticipantsFunctionality.get_participant_by_id(
                object_id,
            )
            if not participant:
                return JSONResponse(
                    content={
                        "message": "The targeted participant was not found!",
                    },
                    status_code=404,
                )

            response, status_code = ParticipantsFunctionality.remove_participant_from_team(
                object_id, str(NewParticipant(**participant).team_name),
            )

            ParticipantsFunctionality.delete_participant(object_id)

            if status_code != 200:
                return JSONResponse(response, status_code)

            return JSONResponse(
                content={"message": "The participant was deleted successfully!"},
                status_code=200,
            )

        except Exception as e:
            return JSONResponse(content={"error": str(e)}, status_code=500)

    @classmethod
    def update_participant(
            cls,
            object_id: str,
            info_to_be_updated: UpdateParticipant,
    ) -> JSONResponse:
        try:

            if not ParticipantsFunctionality.get_participant_by_id(object_id):
                return JSONResponse(
                    content={
                        "message": "The targeted participant was not found!",
                    },
                    status_code=404,
                )

            # Queries the given participant and updates it
            updated_participant = ParticipantsFunctionality.update_participant(
                object_id, info_to_be_updated,
            )

            return JSONResponse(
                content={
                    "participant": json.loads(dumps(updated_participant)),
                },
                status_code=200,
            )

        except Exception as e:
            return JSONResponse(content={"error": str(e)}, status_code=500)

    @classmethod
    def add_participant(cls, participant: NewParticipant, jwt_token: str | None = None) -> JSONResponse | Dict[
        str, str,
    ]:

        if TeamFunctionality.get_count_of_teams() > 16:
            return JSONResponse(content={"message": "Hackathon is at max capacity"}, status_code=409)

        if ParticipantsFunctionality.check_if_email_exists(participant.email):
            return JSONResponse(status_code=400, content={"message": "User with such email already exists"})

        if jwt_token:
            # The jwt token is provided as a query_param when a participant is registering via the custom form in
            # the frontend
            return cls.handle_registration_via_invite_link(jwt_token, participant)

        # The participant has provided a team name upon registration, so we assign them as admin to the newly
        # created team
        if participant.team_name:
            return cls.add_participant_to_new_team(participant)

        # The participant hasn't provided a team name upon registration, so we should add them to a random team
        else:
            # Fetch the teams of type random
            random_teams = TeamFunctionality.fetch_teams_by_condition(
                {"team_type": "random"},
            )

            # Find the teams which can accept a new participant
            for team in random_teams:
                if len(team.team_members) < 6:
                    return cls.add_participant_to_existing_team(participant, team)

            # If all the random teams are full, check if there is space for creating a new one
            if TeamFunctionality.get_count_of_teams() < 16:
                return cls.add_participant_to_new_team(participant, generate_random_team=True)

            return JSONResponse(content={"message": "The maximum number of teams is reached."}, status_code=409)

    @classmethod
    def handle_registration_via_invite_link(cls, jwt_token: str, participant: NewParticipant) -> JSONResponse:
        result = JWTFunctionality.decode_token(jwt_token, is_invite=True)
        if isinstance(result, dict):
            decoded_token = result
        else:
            return JSONResponse(content=result[0], status_code=result[1])

        team = TeamFunctionality.fetch_team(
            team_name=decoded_token.get("team_name"),
        )

        if not team:
            return JSONResponse(content={"message": "Team with this name does not exist"}, status_code=404)

        if len(team.team_members) < 6:
            return cls.add_participant_to_existing_team(participant, team, is_invite=True)

        return JSONResponse(content={"message": "The maximum number of team members is reached."}, status_code=409)

    @classmethod
    def _start_transaction(cls, func: Callable[..., Any], *args: Any, **kwargs: Any) -> Any:
        try:
            with client.start_session() as session:
                with session.start_transaction():
                    return func(*args, **kwargs, session=session)
        except Exception as e:
            return JSONResponse(content={"error": str(e)}, status_code=500)

    @classmethod
    def add_participant_to_existing_team(
        cls, participant: NewParticipant, existing_team: HackathonTeam,
        is_invite: bool = False,
    ) -> JSONResponse:
        return cls._start_transaction(
            cls._add_participant_and_update_existing_team, participant, existing_team,
            is_invite,
        )

    @classmethod
    def _add_participant_and_update_existing_team(
        cls, participant: NewParticipant, existing_team: HackathonTeam,
        is_invite: bool, session: ClientSession,
    ) -> JSONResponse:
        if is_invite:
            participant.is_verified = True

        participant.team_name = existing_team.team_name
        new_participant = ParticipantsFunctionality.insert_participant(
            participant, session,
        )

        new_participant_object_id = str(new_participant.inserted_id)

        result = TeamFunctionality.add_participant_to_team_object(
            existing_team.team_name, new_participant_object_id,
        )

        if not isinstance(result, HackathonTeam):
            return JSONResponse(content=result[0], status_code=result[1])

<<<<<<< HEAD
        existing_team = TeamFunctionality.update_team_query_using_dump(
            result.model_dump(), session=session,
        )
=======
                background_tasks.add_task(
                    send_email_background_task, participant.email, "Test",
                    f"Url: {JWTFunctionality.get_email_link(jwt_token, for_frontend=True)}",
                )
>>>>>>> a0835686

        background_tasks = BackgroundTasks()
        if not is_invite:
            jwt_token = JWTFunctionality.create_jwt_token(
                new_participant_object_id, existing_team.team_name,
            )
            background_tasks.add_task(
                send_email_background_task, participant.email, "Test",
                f"Url: {JWTFunctionality.get_email_link(jwt_token)}",
            )

        return JSONResponse(content=existing_team.model_dump(), status_code=200, background=background_tasks)

    @classmethod
    def add_participant_to_new_team(
        cls, participant: NewParticipant,
        generate_random_team: bool = False,
    ) -> JSONResponse:
        return cls._start_transaction(cls._add_participant_and_create_new_team, participant, generate_random_team)

    @classmethod
    def _add_participant_and_create_new_team(
        cls, participant: NewParticipant, generate_random_team: bool,
        session: ClientSession,
    ) -> JSONResponse:
        participant.is_admin = True
        new_participant = ParticipantsFunctionality.insert_participant(
            participant, session,
        )

        new_participant_object_id = str(new_participant.inserted_id)

        new_team = TeamFunctionality.create_team_object_with_admin(
            user_id=new_participant_object_id,
            team_name=TeamFunctionality.generate_random_team_name()
            if generate_random_team else participant.team_name,
            generate_random_team=generate_random_team,
        )
        if not new_team:
            session.abort_transaction()
            return JSONResponse(
                content={
                    "message": "Couldn't create team, because a team of the same name already exists!",
                },
                status_code=409,
            )

        TeamFunctionality.insert_team(new_team, session)

<<<<<<< HEAD
        jwt_token = JWTFunctionality.create_jwt_token(
            new_participant_object_id, new_team.team_name,
        )
=======
            jwt_token = JWTFunctionality.create_jwt_token(
                new_participant_object_id, new_team.team_name,
            )

            background_tasks = BackgroundTasks()
            background_tasks.add_task(
                send_email_background_task, participant.email, "Test",
                f"Url: {JWTFunctionality.get_email_link(jwt_token, for_frontend=True)}",
            )
>>>>>>> a0835686

        background_tasks = BackgroundTasks()
        background_tasks.add_task(
            send_email_background_task, participant.email, "Test",
            f"Url: {JWTFunctionality.get_email_link(jwt_token)}",
        )

        return JSONResponse(content=new_team.model_dump(), status_code=200, background=background_tasks)<|MERGE_RESOLUTION|>--- conflicted
+++ resolved
@@ -210,16 +210,9 @@
         if not isinstance(result, HackathonTeam):
             return JSONResponse(content=result[0], status_code=result[1])
 
-<<<<<<< HEAD
         existing_team = TeamFunctionality.update_team_query_using_dump(
             result.model_dump(), session=session,
         )
-=======
-                background_tasks.add_task(
-                    send_email_background_task, participant.email, "Test",
-                    f"Url: {JWTFunctionality.get_email_link(jwt_token, for_frontend=True)}",
-                )
->>>>>>> a0835686
 
         background_tasks = BackgroundTasks()
         if not is_invite:
@@ -228,7 +221,7 @@
             )
             background_tasks.add_task(
                 send_email_background_task, participant.email, "Test",
-                f"Url: {JWTFunctionality.get_email_link(jwt_token)}",
+                f"Url: {JWTFunctionality.get_email_link(jwt_token, for_frontend=True)}",
             )
 
         return JSONResponse(content=existing_team.model_dump(), status_code=200, background=background_tasks)
@@ -269,21 +262,9 @@
 
         TeamFunctionality.insert_team(new_team, session)
 
-<<<<<<< HEAD
         jwt_token = JWTFunctionality.create_jwt_token(
             new_participant_object_id, new_team.team_name,
         )
-=======
-            jwt_token = JWTFunctionality.create_jwt_token(
-                new_participant_object_id, new_team.team_name,
-            )
-
-            background_tasks = BackgroundTasks()
-            background_tasks.add_task(
-                send_email_background_task, participant.email, "Test",
-                f"Url: {JWTFunctionality.get_email_link(jwt_token, for_frontend=True)}",
-            )
->>>>>>> a0835686
 
         background_tasks = BackgroundTasks()
         background_tasks.add_task(
