from py_api.models.feature_switches_models import FeatureSwitch
<<<<<<< HEAD
from py_api.models.teams_models import NewTeams, UpdateTeam
=======
from py_api.models.hackathon_participants_models import (
    NewParticipant,
    UpdateParticipant,
)
>>>>>>> 63b55f9e
from py_api.models.url_shortener_models import ShortenedURL

__all__ = [
    "ShortenedURL",
    "FeatureSwitch",
<<<<<<< HEAD
    "NewTeams",
    "UpdateTeam",
=======
    "NewParticipant",
    "UpdateParticipant",
>>>>>>> 63b55f9e
]<|MERGE_RESOLUTION|>--- conflicted
+++ resolved
@@ -1,22 +1,16 @@
 from py_api.models.feature_switches_models import FeatureSwitch
-<<<<<<< HEAD
-from py_api.models.teams_models import NewTeams, UpdateTeam
-=======
 from py_api.models.hackathon_participants_models import (
     NewParticipant,
     UpdateParticipant,
 )
->>>>>>> 63b55f9e
+from py_api.models.teams_models import NewTeams, UpdateTeam
 from py_api.models.url_shortener_models import ShortenedURL
 
 __all__ = [
     "ShortenedURL",
     "FeatureSwitch",
-<<<<<<< HEAD
     "NewTeams",
     "UpdateTeam",
-=======
     "NewParticipant",
     "UpdateParticipant",
->>>>>>> 63b55f9e
 ]