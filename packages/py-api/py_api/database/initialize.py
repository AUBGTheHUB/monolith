from py_api.environment import MONGO_URI
from pymongo import MongoClient

# * How to use - https://pymongo.readthedocs.io/en/stable/tutorial.html
# e.g. db.jobs.find() where jobs is a collection in the database

# whenever you need to read from or write to the database
# you should import the db variable as follows:
# * from qb_api.database import db

client = MongoClient(MONGO_URI)
db = client["TheHubDB"]

# * use this collection when working within the UrlShortener controller
su_col = client["ShortenedUrlsDB"].shortened_urls

# * use these collections when working within the Questionnaire controller
q_col = client["questionnaires"].questions
a_col = client["questionnaires"].answers

<<<<<<< HEAD
# * use these collections when working within the Teams controller
t_col = client['hackathon'].teams
=======
# * use these collections when working within the Hackathon_Participants controller
participants_col = client["hackathon"].participants
>>>>>>> 63b55f9e
<|MERGE_RESOLUTION|>--- conflicted
+++ resolved
@@ -18,10 +18,7 @@
 q_col = client["questionnaires"].questions
 a_col = client["questionnaires"].answers
 
-<<<<<<< HEAD
 # * use these collections when working within the Teams controller
 t_col = client['hackathon'].teams
-=======
 # * use these collections when working within the Hackathon_Participants controller
-participants_col = client["hackathon"].participants
->>>>>>> 63b55f9e
+participants_col = client["hackathon"].participants