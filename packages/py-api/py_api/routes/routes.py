from typing import List

from fastapi import APIRouter, FastAPI
from py_api.routes.feature_switches_routes import router as feature_switches_router
from py_api.routes.hackathon_participants_routes import (
    router as hackathon_participants_routes,
)
from py_api.routes.logs_routes import router as logs_router
from py_api.routes.questionnaires_routes import router as questionnaires_router
<<<<<<< HEAD
from py_api.routes.teams_routes import router as teams_router
=======
>>>>>>> 63b55f9e
from py_api.routes.uploader_routes import router as uploader_router
from py_api.routes.url_shortener_routes import router as url_shortener_router
from py_api.routes.utility_routes import router as utility_router

"""
    If you need to disable request verification for a particular endpoint,
    you can do that in packages/py-api/py_api/middleware/auth.py
    by adding them to the BYPASSED_ENDPOINTS dictionary.
"""


class Routes:
    _routers: List[APIRouter] = [
        uploader_router,
        url_shortener_router,
        utility_router,
        feature_switches_router,
        logs_router,
        questionnaires_router,
<<<<<<< HEAD
        teams_router,
=======
        hackathon_participants_routes,
>>>>>>> 63b55f9e
    ]

    @classmethod
    def bind(cls, app: FastAPI) -> None:
        for router in cls._routers:
            app.include_router(router)<|MERGE_RESOLUTION|>--- conflicted
+++ resolved
@@ -7,10 +7,7 @@
 )
 from py_api.routes.logs_routes import router as logs_router
 from py_api.routes.questionnaires_routes import router as questionnaires_router
-<<<<<<< HEAD
 from py_api.routes.teams_routes import router as teams_router
-=======
->>>>>>> 63b55f9e
 from py_api.routes.uploader_routes import router as uploader_router
 from py_api.routes.url_shortener_routes import router as url_shortener_router
 from py_api.routes.utility_routes import router as utility_router
@@ -30,11 +27,8 @@
         feature_switches_router,
         logs_router,
         questionnaires_router,
-<<<<<<< HEAD
         teams_router,
-=======
         hackathon_participants_routes,
->>>>>>> 63b55f9e
     ]
 
     @classmethod
