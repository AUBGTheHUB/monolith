from typing import Any, Dict, List, Optional

from bson import ObjectId
from py_api.database.initialize import t_col
from py_api.models import HackathonTeam
from py_api.models.hackathon_teams_models import TeamType
from pymongo import results
from pymongo.results import UpdateResult


class TeamFunctionality:

    @classmethod
    def create_team_object_with_admin(
            cls, user_id: str,
            team_name: str | None = None, generate_random_team: bool = False,
    ) -> HackathonTeam | None:
        """ creates a new HackathonTeam object without inserting it in the database """

        team_type = TeamType.NORMAL

        if generate_random_team:
            # Generate a team of type RANDOM for participants who are signing up themselves individually
            team_type = TeamType.RANDOM
            team_name = cls.generate_random_team_name()

        if cls.fetch_team(team_name=team_name):
            # Team with such name already exists
            return None

        # Upon team initialization, we need at least one team member who is considered the admin
        team_members_ids = [user_id]

        new_team = HackathonTeam(
            team_name=team_name,
            team_type=team_type, team_members=team_members_ids,
        )

        return new_team

    @classmethod
    def add_participant_to_team_object(
            cls, team_name: str,
            user_id: str,
    ) -> HackathonTeam:
        """ fetches a HackathonTeam object and updates it without inserting it back in the database """
        team = cls.fetch_team(team_name=team_name)

        if not team:
            raise Exception("Team doesn't exist")

        if len(team.team_members) == 6:
            raise Exception("Team is already at max capacity")

        # checks if the user already exists in the team
        if not user_id in team.team_members:
            team.team_members.append(user_id)
            return team
        else:
            raise Exception("The participant is already in this team")

    @classmethod
    def fetch_team(
            cls, team_name: str | None = None,
            team_id: str | None = None,
    ) -> HackathonTeam | None:
        team: HackathonTeam

        if team_name:
            team = t_col.find_one(
                filter={"team_name": team_name},
            )

        elif team_id:
            team = t_col.find_one(filter={"_id": ObjectId(team_id)})

        if not team:
            return None

        return HackathonTeam(**team)

    @classmethod
<<<<<<< HEAD
    def fetch_teams_by_condition(cls, conditions: Dict[str, Any]) -> List[HackathonTeam]:
        # if conditions are empty it will return all the teams
        filtered_teams = list(t_col.find(conditions))
        return [HackathonTeam(**team) for team in filtered_teams]

    @classmethod
    def team_has_available_space(cls, team: HackathonTeam) -> bool:
        if (len(team.team_members) < 6):
            return True
        else:
            return False

    @classmethod
    def update_team_query(
=======
    def update_team_query_using_dump(
>>>>>>> 78a6bdff
            cls, team_payload: Dict[str, Any],
            object_id: str | None = None,
    ) -> HackathonTeam:
        query = {
            "$or": [
                {"_id": ObjectId(object_id)},
                {"team_name": team_payload.get("team_name")},
            ],
        }
        updated_team = t_col.find_one_and_update(
            query, {
                "$set": {
                    key: value for key, value in team_payload.items() if
                    value
                },
            }, projection={"_id": 0}, return_document=True,
        )

        return HackathonTeam(**updated_team)

    @classmethod
    def generate_random_team_name(cls) -> str:
        count = t_col.count_documents({"team_type": "random"})
        return f"RandomTeam {count + 1}"

    @classmethod
    def insert_team(cls, team: HackathonTeam) -> results.InsertOneResult:
        return t_col.insert_one(team.model_dump())

    @classmethod
    def get_count_of_teams(cls) -> int:
        return int(t_col.count_documents({}))<|MERGE_RESOLUTION|>--- conflicted
+++ resolved
@@ -80,24 +80,13 @@
         return HackathonTeam(**team)
 
     @classmethod
-<<<<<<< HEAD
     def fetch_teams_by_condition(cls, conditions: Dict[str, Any]) -> List[HackathonTeam]:
         # if conditions are empty it will return all the teams
         filtered_teams = list(t_col.find(conditions))
         return [HackathonTeam(**team) for team in filtered_teams]
 
     @classmethod
-    def team_has_available_space(cls, team: HackathonTeam) -> bool:
-        if (len(team.team_members) < 6):
-            return True
-        else:
-            return False
-
-    @classmethod
-    def update_team_query(
-=======
     def update_team_query_using_dump(
->>>>>>> 78a6bdff
             cls, team_payload: Dict[str, Any],
             object_id: str | None = None,
     ) -> HackathonTeam:
