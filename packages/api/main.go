--- conflicted
+++ resolved
@@ -5,44 +5,5 @@
 )
 
 func main() {
-<<<<<<< HEAD
-
-	app := fiber.New()
-	configs.ConnectDB()
-	app.Use(cors.New(cors.ConfigDefault))
-	routes.MembersRoute(app)
-	routes.AdminRoute(app)
-	routes.EventsRoute(app)
-	routes.JobsRoute(app)
-	routes.ArticlesRoutes(app)
-	routes.JuryRoute(app)
-	routes.MentorsRoute(app)
-	routes.SponsorsRoute(app)
-	routes.PartnersRoute(app)
-	routes.HackathonTeamMemberRoute(app)
-	routes.HackathonTeamsRoutes(app)
-	routes.HackathonRegisterRoutes(app)
-	configs.RunCronJobs()
-
-	// ln -s ../../data/certs ./certs
-	// volumes are taking care of this
-
-	cer, err := tls.LoadX509KeyPair("certs/devenv.crt", "certs/devenv.key")
-
-	if err != nil {
-		// local development
-		log.Fatal(app.Listen(":8000"))
-	}
-
-	config := &tls.Config{Certificates: []tls.Certificate{cer}}
-
-	ln, err := tls.Listen("tcp", ":8000", config)
-	if err != nil {
-		panic(err)
-	}
-
-	log.Fatal(app.Listener(ln))
-=======
 	app.StartApp()
->>>>>>> 3672368d
 }