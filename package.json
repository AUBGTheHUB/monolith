{
    "devDependencies": {
        "@eslint/js": "^9.10.0",
        "@typescript-eslint/eslint-plugin": "^8.5.0",
        "@typescript-eslint/parser": "^8.5.0",
        "eslint": "^9.15.0",
        "eslint-plugin-react": "^7.36.1",
        "eslint-plugin-unused-imports": "^4.1.4",
        "globals": "^15.9.0",
        "husky": "^8.0.3",
        "lint-staged": "^14.0.1",
        "prettier": "^3.3.3",
        "typescript-eslint": "^8.5.0"
    },
    "scripts": {
        "prepare": "husky install"
    },
    "lint-staged": {
        "*.{js,ts,jsx,tsx,ts}": [
            "prettier --write",
            "lint-staged"
        ]
    },
    "dependencies": {
        "embla-carousel-class-names": "^8.5.2",
        "eslint-plugin-jest": "^28.9.0",
<<<<<<< HEAD
        "react-simple-typewriter": "^5.0.1"
=======
        "react-toastify": "^11.0.5"
>>>>>>> 092e8d5c
    }
}<|MERGE_RESOLUTION|>--- conflicted
+++ resolved
@@ -24,10 +24,7 @@
     "dependencies": {
         "embla-carousel-class-names": "^8.5.2",
         "eslint-plugin-jest": "^28.9.0",
-<<<<<<< HEAD
-        "react-simple-typewriter": "^5.0.1"
-=======
+        "react-simple-typewriter": "^5.0.1",
         "react-toastify": "^11.0.5"
->>>>>>> 092e8d5c
     }
 }